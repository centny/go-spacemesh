--- conflicted
+++ resolved
@@ -1577,45 +1577,27 @@
 				// end layer after current layer
 				{
 					name: "end layer after current layer",
-<<<<<<< HEAD
-					run: generateRunFnError("error reading layer data", &pb.LayersQueryRequest{
-						StartLayer: &pb.LayerNumber{Number: uint32(layerCurrent)},
-						EndLayer:   &pb.LayerNumber{Number: uint32(layerCurrent + 2)},
-=======
 					run: generateRunFnError("error retrieving layer data", &pb.LayersQueryRequest{
 						StartLayer: &pb.LayerNumber{Number: layerCurrent.Uint32()},
 						EndLayer:   &pb.LayerNumber{Number: layerCurrent.Add(2).Uint32()},
->>>>>>> 1455be64
 					}),
 				},
 
 				// start layer after current layer
 				{
 					name: "start layer after current layer",
-<<<<<<< HEAD
-					run: generateRunFnError("error reading layer data", &pb.LayersQueryRequest{
-						StartLayer: &pb.LayerNumber{Number: uint32(layerCurrent + 2)},
-						EndLayer:   &pb.LayerNumber{Number: uint32(layerCurrent + 3)},
-=======
 					run: generateRunFnError("error retrieving layer data", &pb.LayersQueryRequest{
 						StartLayer: &pb.LayerNumber{Number: layerCurrent.Add(2).Uint32()},
 						EndLayer:   &pb.LayerNumber{Number: layerCurrent.Add(3).Uint32()},
->>>>>>> 1455be64
 					}),
 				},
 
 				// layer after last received
 				{
 					name: "layer after last received",
-<<<<<<< HEAD
-					run: generateRunFnError("error reading layer data", &pb.LayersQueryRequest{
-						StartLayer: &pb.LayerNumber{Number: uint32(layerLatest + 1)},
-						EndLayer:   &pb.LayerNumber{Number: uint32(layerLatest + 2)},
-=======
 					run: generateRunFnError("error retrieving layer data", &pb.LayersQueryRequest{
 						StartLayer: &pb.LayerNumber{Number: layerLatest.Add(1).Uint32()},
 						EndLayer:   &pb.LayerNumber{Number: layerLatest.Add(2).Uint32()},
->>>>>>> 1455be64
 					}),
 				},
 
