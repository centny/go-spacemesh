package grpcserver

import (
	"bytes"
	"errors"
	"fmt"
	"io"
	"io/ioutil"
	"math"
	"math/big"
	"net/http"
	"strconv"
	"strings"
	"sync"
	"testing"
	"time"

	"github.com/golang/protobuf/jsonpb"
	"github.com/golang/protobuf/proto"
	"github.com/golang/protobuf/ptypes/empty"
	"github.com/spacemeshos/ed25519"
	"github.com/spacemeshos/go-spacemesh/activation"
	"github.com/spacemeshos/go-spacemesh/cmd"
	"github.com/spacemeshos/go-spacemesh/common/util"
	"github.com/spacemeshos/go-spacemesh/events"
	"github.com/spacemeshos/go-spacemesh/log"
	"github.com/spacemeshos/go-spacemesh/signing"
	"google.golang.org/genproto/googleapis/rpc/code"
	"google.golang.org/grpc/codes"
	"google.golang.org/grpc/status"

	"github.com/spacemeshos/go-spacemesh/common/types"
	"github.com/spacemeshos/go-spacemesh/p2p/p2pcrypto"
	"github.com/stretchr/testify/require"

	pb "github.com/spacemeshos/api/release/go/spacemesh/v1"
	"github.com/spacemeshos/go-spacemesh/api/config"
	"github.com/spacemeshos/go-spacemesh/p2p/node"
	"golang.org/x/net/context"
	"google.golang.org/grpc"
)

const (
	miningStatus          = activation.InitDone
	remainingBytes        = 321
	commitmentSize        = 8826949
	dataDir               = "/tmp"
	defaultGasLimit       = 10
	defaultFee            = 1
	genTimeUnix           = 1000000
	layerDurationSec      = 10
	layerAvgSize          = 10
	txsPerBlock           = 99
	TxReturnLayer         = 1
	layersPerEpoch        = 5
	networkID             = 120
	postGenesisEpochLayer = 22
	atxPerLayer           = 2
	blkPerLayer           = 3
	accountBalance        = 8675301
	accountCounter        = 0
	layerFirst            = 0
	layerVerified         = 8
	layerLatest           = 10
	layerCurrent          = 12
	rewardAmount          = 5551234
	receiptIndex          = 42
)

var (
	networkMock = NetworkMock{}
	mempoolMock = MempoolMock{
		poolByAddress: make(map[types.Address]types.TransactionID),
		poolByTxid:    make(map[types.TransactionID]*types.Transaction),
	}
	genTime    = GenesisTimeMock{time.Unix(genTimeUnix, 0)}
	addr1      = types.HexToAddress("33333")
	addr2      = types.HexToAddress("44444")
	pub, _, _  = ed25519.GenerateKey(nil)
	nodeID     = types.NodeID{Key: util.Bytes2Hex(pub), VRFPublicKey: []byte("22222")}
	prevAtxID  = types.ATXID(types.HexToHash32("44444"))
	chlng      = types.HexToHash32("55555")
	poetRef    = []byte("66666")
	npst       = NewNIPSTWithChallenge(&chlng, poetRef)
	challenge  = newChallenge(nodeID, 1, prevAtxID, prevAtxID, postGenesisEpochLayer)
	globalAtx  = newAtx(challenge, npst, addr1)
	globalAtx2 = newAtx(challenge, npst, addr2)
	globalTx   = NewTx(0, addr1, signing.NewEdSigner())
	globalTx2  = NewTx(1, addr2, signing.NewEdSigner())
	block1     = types.NewExistingBlock(0, []byte("11111"), nil)
	block2     = types.NewExistingBlock(0, []byte("22222"), nil)
	block3     = types.NewExistingBlock(0, []byte("33333"), nil)
	txAPI      = &TxAPIMock{
		returnTx:     make(map[types.TransactionID]*types.Transaction),
		layerApplied: make(map[types.TransactionID]*types.LayerID),
		balances: map[types.Address]*big.Int{
			globalTx.Origin(): big.NewInt(int64(accountBalance)),
			addr1:             big.NewInt(int64(accountBalance)),
		},
		nonces: map[types.Address]uint64{
			globalTx.Origin(): uint64(accountCounter),
		},
	}
	stateRoot = types.HexToHash32("11111")
)

func init() {
	// These create circular dependencies so they have to be initialized
	// after the global vars
	block1.TxIDs = []types.TransactionID{globalTx.ID(), globalTx2.ID()}
	block1.ActiveSet = &[]types.ATXID{globalAtx.ID(), globalAtx2.ID()}
	txAPI.returnTx[globalTx.ID()] = globalTx
	txAPI.returnTx[globalTx2.ID()] = globalTx2
	types.SetLayersPerEpoch(layersPerEpoch)
}

func NewNIPSTWithChallenge(challenge *types.Hash32, poetRef []byte) *types.NIPST {
	return &types.NIPST{
		NipstChallenge: challenge,
		PostProof: &types.PostProof{
			Challenge:    poetRef,
			MerkleRoot:   []byte(nil),
			ProofNodes:   [][]byte(nil),
			ProvenLeaves: [][]byte(nil),
		},
	}
}

type NetworkMock struct {
	lock         sync.Mutex
	broadCastErr bool
	broadcasted  []byte
}

func (s *NetworkMock) SubscribePeerEvents() (conn, disc chan p2pcrypto.PublicKey) {
	return make(chan p2pcrypto.PublicKey), make(chan p2pcrypto.PublicKey)
}

func (s *NetworkMock) Broadcast(_ string, payload []byte) error {
	s.lock.Lock()
	defer s.lock.Unlock()
	if s.broadCastErr {
		return errors.New("error during broadcast")
	}
	s.broadcasted = payload
	return nil
}

func (s *NetworkMock) GetBroadcast() []byte {
	s.lock.Lock()
	defer s.lock.Unlock()
	return s.broadcasted
}

func (s *NetworkMock) SetErr(err bool) {
	s.lock.Lock()
	defer s.lock.Unlock()
	s.broadCastErr = err
}

func (s *NetworkMock) GetErr() bool {
	s.lock.Lock()
	defer s.lock.Unlock()
	return s.broadCastErr
}

type TxAPIMock struct {
	returnTx     map[types.TransactionID]*types.Transaction
	layerApplied map[types.TransactionID]*types.LayerID
	balances     map[types.Address]*big.Int
	nonces       map[types.Address]uint64
	err          error
}

func (t *TxAPIMock) GetAllAccounts() (res *types.MultipleAccountsState, err error) {
	accounts := make(map[string]types.AccountState)
	for address, balance := range t.balances {
		accounts[address.String()] = types.AccountState{
			Balance: balance,
			Nonce:   t.nonces[address],
		}
	}
	res = &types.MultipleAccountsState{
		Root:     "", // DebugService.Accounts does not return a state root
		Accounts: accounts,
	}
	return
}

func (t *TxAPIMock) GetStateRoot() types.Hash32 {
	return stateRoot
}

func (t *TxAPIMock) ValidateNonceAndBalance(tx *types.Transaction) error {
	if !t.AddressExists(tx.Origin()) || t.GetBalance(tx.Origin()) < tx.GasLimit || t.GetNonce(tx.Origin()) != tx.AccountNonce {
		return errors.New("not gonna happen")
	}
	return nil
}

func (t *TxAPIMock) GetProjection(_ types.Address, prevNonce, prevBalance uint64) (nonce, balance uint64, err error) {
	return prevNonce, prevBalance, nil
}

// latest layer received
func (t *TxAPIMock) LatestLayer() types.LayerID {
	return layerLatest
}

// latest layer approved/confirmed/applied to state
// The real logic here is a bit more complicated, as it depends whether the node
// is syncing or not. If it's not syncing, layers are applied to state as they're
// verified by Hare. If it's syncing, Hare is not run, and they are applied to
// state as they're confirmed by Tortoise and it advances pbase. This is all in
// flux right now so keep this simple for the purposes of testing.
func (t *TxAPIMock) LatestLayerInState() types.LayerID {
	return layerVerified
}

func (t *TxAPIMock) GetLayerApplied(txID types.TransactionID) *types.LayerID {
	return t.layerApplied[txID]
}

func (t *TxAPIMock) GetTransaction(id types.TransactionID) (*types.Transaction, error) {
	tx, ok := t.returnTx[id]
	if !ok {
		return nil, errors.New("it ain't there")
	}
	return tx, nil
}

func (t *TxAPIMock) GetRewards(types.Address) (rewards []types.Reward, err error) {
	return []types.Reward{
		{
			Layer:               layerFirst,
			TotalReward:         rewardAmount,
			LayerRewardEstimate: rewardAmount,
		},
	}, nil
}

func (t *TxAPIMock) GetTransactionsByDestination(l types.LayerID, account types.Address) (txs []types.TransactionID) {
	if l != TxReturnLayer {
		return nil
	}
	for _, tx := range t.returnTx {
		if tx.Recipient.String() == account.String() {
			txs = append(txs, tx.ID())
		}
	}
	return
}

func (t *TxAPIMock) GetTransactionsByOrigin(l types.LayerID, account types.Address) (txs []types.TransactionID) {
	if l != TxReturnLayer {
		return nil
	}
	for _, tx := range t.returnTx {
		if tx.Origin().String() == account.String() {
			txs = append(txs, tx.ID())
		}
	}
	return
}

func (t *TxAPIMock) GetLayer(tid types.LayerID) (*types.Layer, error) {
	if tid > genTime.GetCurrentLayer() {
		return nil, errors.New("requested layer later than current layer")
	} else if tid > t.LatestLayer() {
		return nil, errors.New("haven't received that layer yet")
	}

	blocks := []*types.Block{block1, block2, block3}
	return types.NewExistingLayer(tid, blocks), nil
}

func (t *TxAPIMock) GetATXs([]types.ATXID) (map[types.ATXID]*types.ActivationTx, []types.ATXID) {
	atxs := map[types.ATXID]*types.ActivationTx{
		globalAtx.ID():  globalAtx,
		globalAtx2.ID(): globalAtx2,
	}
	return atxs, nil
}

func (t *TxAPIMock) GetTransactions(txids []types.TransactionID) (txs []*types.Transaction, missing map[types.TransactionID]struct{}) {
	for _, txid := range txids {
		for _, tx := range t.returnTx {
			if tx.ID() == txid {
				txs = append(txs, tx)
			}
		}
	}
	return
}

func (t *TxAPIMock) GetLayerStateRoot(layer types.LayerID) (types.Hash32, error) {
	return stateRoot, nil
}

func (t *TxAPIMock) GetBalance(addr types.Address) uint64 {
	return t.balances[addr].Uint64()
}

func (t *TxAPIMock) GetNonce(addr types.Address) uint64 {
	return t.nonces[addr]
}

func (t *TxAPIMock) AddressExists(addr types.Address) bool {
	_, ok := t.nonces[addr]
	return ok
}

func (t *TxAPIMock) ProcessedLayer() types.LayerID {
	return types.LayerID(layerVerified)
}

func NewTx(nonce uint64, recipient types.Address, signer *signing.EdSigner) *types.Transaction {
	tx, err := types.NewSignedTx(nonce, recipient, 1, defaultGasLimit, defaultFee, signer)
	if err != nil {
		log.Error("error creating new signed tx: ", err)
		return nil
	}
	return tx
}

func newChallenge(nodeID types.NodeID, sequence uint64, prevAtxID, posAtxID types.ATXID, pubLayerID types.LayerID) types.NIPSTChallenge {
	challenge := types.NIPSTChallenge{
		NodeID:         nodeID,
		Sequence:       sequence,
		PrevATXID:      prevAtxID,
		PubLayerID:     pubLayerID,
		PositioningATX: posAtxID,
	}
	return challenge
}

func newAtx(challenge types.NIPSTChallenge, nipst *types.NIPST, coinbase types.Address) *types.ActivationTx {
	activationTx := &types.ActivationTx{
		InnerActivationTx: &types.InnerActivationTx{
			ActivationTxHeader: &types.ActivationTxHeader{
				NIPSTChallenge: challenge,
				Coinbase:       coinbase,
				Space:          commitmentSize,
			},
			Nipst: nipst,
		},
	}
	activationTx.CalcAndSetID()
	return activationTx
}

// MiningAPIMock is a mock for mining API
type MiningAPIMock struct{}

func (*MiningAPIMock) MiningStats() (int, uint64, string, string) {
	return miningStatus, remainingBytes, addr1.String(), dataDir
}

func (*MiningAPIMock) StartPost(types.Address, string, uint64) error {
	return nil
}

func (*MiningAPIMock) SetCoinbaseAccount(types.Address) {}

func (*MiningAPIMock) GetSmesherID() types.NodeID {
	return nodeID
}

func (*MiningAPIMock) Stop() {}

type GenesisTimeMock struct {
	t time.Time
}

func (t GenesisTimeMock) GetCurrentLayer() types.LayerID {
	return layerCurrent
}

func (t GenesisTimeMock) GetGenesisTime() time.Time {
	return t.t
}

func marshalProto(t *testing.T, msg proto.Message) string {
	var buf bytes.Buffer
	var m jsonpb.Marshaler
	require.NoError(t, m.Marshal(&buf, msg))
	return buf.String()
}

var cfg = config.DefaultConfig()

type SyncerMock struct {
	startCalled bool
	isSynced    bool
}

func (s *SyncerMock) IsSynced() bool { return s.isSynced }
func (s *SyncerMock) Start()         { s.startCalled = true }

type MempoolMock struct {
	// In the real state.TxMempool struct, there are multiple data structures and they're more complex,
	// but we just mock a very simple use case here and only store some of these data
	poolByAddress map[types.Address]types.TransactionID
	poolByTxid    map[types.TransactionID]*types.Transaction
}

func (m MempoolMock) Get(id types.TransactionID) (*types.Transaction, error) {
	return m.poolByTxid[id], nil
}

func (m *MempoolMock) Put(id types.TransactionID, tx *types.Transaction) {
	m.poolByTxid[id] = tx
	m.poolByAddress[tx.Recipient] = id
	m.poolByAddress[tx.Origin()] = id
	events.ReportNewTx(tx)
}

// Return a mock estimated nonce and balance that's different than the default, mimicking transactions that are
// unconfirmed or in the mempool that will update state
func (m MempoolMock) GetProjection(types.Address, uint64, uint64) (nonce, balance uint64) {
	nonce = accountCounter + 1
	balance = accountBalance + 1
	return
}

func (m MempoolMock) GetTxIdsByAddress(addr types.Address) (ids []types.TransactionID) {
	ids = append(ids, m.poolByAddress[addr])
	return
}

func launchServer(t *testing.T, services ...ServiceAPI) func() {
	networkMock.Broadcast("", []byte{0x00})
	grpcService := NewServerWithInterface(cfg.NewGrpcServerPort, "localhost")
	jsonService := NewJSONHTTPServer(cfg.NewJSONServerPort, cfg.NewGrpcServerPort)

	// attach services
	for _, svc := range services {
		svc.RegisterService(grpcService)
	}

	// start gRPC and json servers
	grpcService.Start()
	jsonService.StartService(
		cfg.StartDebugService,
		cfg.StartGatewayService,
		cfg.StartGlobalStateService,
		cfg.StartMeshService,
		cfg.StartNodeService,
		cfg.StartSmesherService,
		cfg.StartTransactionService)
	time.Sleep(3 * time.Second) // wait for server to be ready (critical on CI)

	return func() {
		require.NoError(t, jsonService.Close())
		grpcService.Close()
	}
}

func callEndpoint(t *testing.T, endpoint, payload string) (string, int) {
	url := fmt.Sprintf("http://127.0.0.1:%d/%s", cfg.NewJSONServerPort, endpoint)
	t.Log("sending POST request to", url)
	resp, err := http.Post(url, "application/json", strings.NewReader(payload))
	t.Log("got response", resp)
	require.NoError(t, err)
	require.Equal(t, "application/json", resp.Header.Get("Content-Type"))
	buf, err := ioutil.ReadAll(resp.Body)
	require.NoError(t, err)
	require.NoError(t, resp.Body.Close())

	return string(buf), resp.StatusCode
}

func TestNewServersConfig(t *testing.T) {
	port1, err := node.GetUnboundedPort()
	port2, err := node.GetUnboundedPort()
	require.NoError(t, err, "Should be able to establish a connection on a port")

	grpcService := NewServerWithInterface(port1, "localhost")
	jsonService := NewJSONHTTPServer(port2, port1)

	require.Equal(t, port2, jsonService.Port, "Expected same port")
	require.Equal(t, port1, jsonService.GrpcPort, "Expected same port")
	require.Equal(t, port1, grpcService.Port, "Expected same port")
}

func TestNodeService(t *testing.T) {
	syncer := SyncerMock{}
	grpcService := NewNodeService(&networkMock, txAPI, &genTime, &syncer)
	shutDown := launchServer(t, grpcService)
	defer shutDown()

	// start a client
	addr := "localhost:" + strconv.Itoa(cfg.NewGrpcServerPort)

	// Set up a connection to the server.
	conn, err := grpc.Dial(addr, grpc.WithInsecure())
	require.NoError(t, err)
	defer func() {
		require.NoError(t, conn.Close())
	}()
	c := pb.NewNodeServiceClient(conn)

	// Construct an array of test cases to test each endpoint in turn
	testCases := []struct {
		name string
		run  func(t *testing.T)
	}{
		{"Echo", func(t *testing.T) {
			const message = "Hello World"
			res, err := c.Echo(context.Background(), &pb.EchoRequest{
				Msg: &pb.SimpleString{Value: message}})
			require.NoError(t, err)
			require.Equal(t, message, res.Msg.Value)

			// now try sending bad payloads
			_, err = c.Echo(context.Background(), &pb.EchoRequest{Msg: nil})
			require.EqualError(t, err, "rpc error: code = InvalidArgument desc = Must include `Msg`")
			code := status.Code(err)
			require.Equal(t, codes.InvalidArgument, code)

			_, err = c.Echo(context.Background(), &pb.EchoRequest{})
			require.EqualError(t, err, "rpc error: code = InvalidArgument desc = Must include `Msg`")
			code = status.Code(err)
			require.Equal(t, codes.InvalidArgument, code)
		}},
		{"Version", func(t *testing.T) {
			// must set this manually as it's set up in main() when running
			version := "abc123"
			cmd.Version = version
			res, err := c.Version(context.Background(), &empty.Empty{})
			require.NoError(t, err)
			require.Equal(t, version, res.VersionString.Value)
		}},
		{"Build", func(t *testing.T) {
			// must set this manually as it's set up in main() when running
			build := "abc123"
			cmd.Commit = build
			res, err := c.Build(context.Background(), &empty.Empty{})
			require.NoError(t, err)
			require.Equal(t, build, res.BuildString.Value)
		}},
		{"Status", func(t *testing.T) {
			req := &pb.StatusRequest{}
			res, err := c.Status(context.Background(), req)
			require.NoError(t, err)
			require.Equal(t, uint64(0), res.Status.ConnectedPeers)
			require.Equal(t, false, res.Status.IsSynced)
			require.Equal(t, uint32(layerLatest), res.Status.SyncedLayer.Number)
			require.Equal(t, uint32(layerCurrent), res.Status.TopLayer.Number)
			require.Equal(t, uint32(layerVerified), res.Status.VerifiedLayer.Number)
		}},
		{"SyncStart", func(t *testing.T) {
			require.Equal(t, false, syncer.startCalled, "Start() not yet called on syncer")
			req := &pb.SyncStartRequest{}
			res, err := c.SyncStart(context.Background(), req)
			require.NoError(t, err)
			require.Equal(t, int32(code.Code_OK), res.Status.Code)
			require.Equal(t, true, syncer.startCalled, "Start() was called on syncer")
		}},
		{"Shutdown", func(t *testing.T) {
			called := false
			cmd.Cancel = func() { called = true }
			require.Equal(t, false, called, "cmd.Shutdown() not yet called")
			req := &pb.ShutdownRequest{}
			res, err := c.Shutdown(context.Background(), req)
			require.NoError(t, err)
			require.Equal(t, int32(code.Code_OK), res.Status.Code)
			require.Equal(t, true, called, "cmd.Shutdown() was called")
		}},
		// NOTE: ErrorStream and StatusStream have comprehensive, E2E tests in cmd/node/node_test.go.
	}

	for _, tc := range testCases {
		t.Run(tc.name, tc.run)
	}
}

func TestGlobalStateService(t *testing.T) {
	svc := NewGlobalStateService(&networkMock, txAPI, &genTime, &SyncerMock{}, mempoolMock)
	shutDown := launchServer(t, svc)
	defer shutDown()

	// start a client
	addr := "localhost:" + strconv.Itoa(cfg.NewGrpcServerPort)

	// Set up a connection to the server.
	conn, err := grpc.Dial(addr, grpc.WithInsecure())
	require.NoError(t, err)
	defer func() {
		require.NoError(t, conn.Close())
	}()
	c := pb.NewGlobalStateServiceClient(conn)

	// Construct an array of test cases to test each endpoint in turn
	testCases := []struct {
		name string
		run  func(*testing.T)
	}{
		{"GlobalStateHash", func(t *testing.T) {
			res, err := c.GlobalStateHash(context.Background(), &pb.GlobalStateHashRequest{})
			require.NoError(t, err)
			require.Equal(t, uint32(layerVerified), res.Response.Layer.Number)
			require.Equal(t, stateRoot.Bytes(), res.Response.RootHash)
		}},
		{"Account", func(t *testing.T) {
			res, err := c.Account(context.Background(), &pb.AccountRequest{
				AccountId: &pb.AccountId{Address: addr1.Bytes()},
			})
			require.NoError(t, err)
			require.Equal(t, addr1.Bytes(), res.AccountWrapper.AccountId.Address)
			require.Equal(t, uint64(accountBalance), res.AccountWrapper.StateCurrent.Balance.Value)
			require.Equal(t, uint64(accountCounter), res.AccountWrapper.StateCurrent.Counter)
			require.Equal(t, uint64(accountBalance+1), res.AccountWrapper.StateProjected.Balance.Value)
			require.Equal(t, uint64(accountCounter+1), res.AccountWrapper.StateProjected.Counter)
		}},
		{"AccountDataQuery_MissingFilter", func(t *testing.T) {
			_, err := c.AccountDataQuery(context.Background(), &pb.AccountDataQueryRequest{})
			require.Error(t, err)
			require.Contains(t, err.Error(), "`Filter` must be provided")
		}},
		{"AccountDataQuery_MissingFlags", func(t *testing.T) {
			_, err := c.AccountDataQuery(context.Background(), &pb.AccountDataQueryRequest{
				Filter: &pb.AccountDataFilter{
					AccountId: &pb.AccountId{Address: addr1.Bytes()},
				},
			})
			require.Error(t, err)
			require.Contains(t, err.Error(), "`Filter.AccountMeshDataFlags` must set at least one")
		}},
		{"AccountDataQuery_BadOffset", func(t *testing.T) {
			res, err := c.AccountDataQuery(context.Background(), &pb.AccountDataQueryRequest{
				MaxResults: uint32(1),
				Offset:     math.MaxUint32,
				Filter: &pb.AccountDataFilter{
					AccountId: &pb.AccountId{Address: addr1.Bytes()},
					AccountDataFlags: uint32(pb.AccountDataFlag_ACCOUNT_DATA_FLAG_ACCOUNT |
						pb.AccountDataFlag_ACCOUNT_DATA_FLAG_REWARD),
				},
			})
			// huge offset is not an error, we just expect no results
			require.NoError(t, err)
			require.Equal(t, uint32(0), res.TotalResults)
			require.Equal(t, 0, len(res.AccountItem))
		}},
		{"AccountDataQuery_ZeroMaxResults", func(t *testing.T) {
			res, err := c.AccountDataQuery(context.Background(), &pb.AccountDataQueryRequest{
				MaxResults: uint32(0),
				Filter: &pb.AccountDataFilter{
					AccountId: &pb.AccountId{Address: addr1.Bytes()},
					AccountDataFlags: uint32(pb.AccountDataFlag_ACCOUNT_DATA_FLAG_ACCOUNT |
						pb.AccountDataFlag_ACCOUNT_DATA_FLAG_REWARD),
				},
			})
			// zero maxresults means return everything
			require.NoError(t, err)
			require.Equal(t, uint32(2), res.TotalResults)
			require.Equal(t, 2, len(res.AccountItem))
		}},
		{"AccountDataQuery_OneResult", func(t *testing.T) {
			res, err := c.AccountDataQuery(context.Background(), &pb.AccountDataQueryRequest{
				MaxResults: uint32(1),
				Filter: &pb.AccountDataFilter{
					AccountId: &pb.AccountId{Address: addr1.Bytes()},
					AccountDataFlags: uint32(pb.AccountDataFlag_ACCOUNT_DATA_FLAG_ACCOUNT |
						pb.AccountDataFlag_ACCOUNT_DATA_FLAG_REWARD),
				},
			})
			require.NoError(t, err)
			require.Equal(t, uint32(2), res.TotalResults)
			require.Equal(t, 1, len(res.AccountItem))
			checkAccountDataQueryItemReward(t, res.AccountItem[0].Datum)
		}},
		{"AccountDataQuery", func(t *testing.T) {
			res, err := c.AccountDataQuery(context.Background(), &pb.AccountDataQueryRequest{
				Filter: &pb.AccountDataFilter{
					AccountId: &pb.AccountId{Address: addr1.Bytes()},
					AccountDataFlags: uint32(pb.AccountDataFlag_ACCOUNT_DATA_FLAG_ACCOUNT |
						pb.AccountDataFlag_ACCOUNT_DATA_FLAG_REWARD),
				},
			})
			require.NoError(t, err)
			require.Equal(t, uint32(2), res.TotalResults)
			require.Equal(t, 2, len(res.AccountItem))
			checkAccountDataQueryItemReward(t, res.AccountItem[0].Datum)
			checkAccountDataQueryItemAccount(t, res.AccountItem[1].Datum)
		}},
		{"SmesherDataQuery", func(t *testing.T) {
			_, err := c.SmesherDataQuery(context.Background(), &pb.SmesherDataQueryRequest{})
			require.Error(t, err)
			statusCode := status.Code(err)
			require.Equal(t, codes.Unimplemented, statusCode)
		}},
		{"SmesherRewardStream", func(t *testing.T) {
			stream, err := c.SmesherRewardStream(context.Background(), &pb.SmesherRewardStreamRequest{})
			// We expect to be able to open the stream but for it to fail upon the first request
			require.NoError(t, err)
			_, err = stream.Recv()
			statusCode := status.Code(err)
			require.Equal(t, codes.Unimplemented, statusCode)
		}},
		{"AppEventStream", func(t *testing.T) {
			stream, err := c.AppEventStream(context.Background(), &pb.AppEventStreamRequest{})
			// We expect to be able to open the stream but for it to fail upon the first request
			require.NoError(t, err)
			_, err = stream.Recv()
			statusCode := status.Code(err)
			require.Equal(t, codes.Unimplemented, statusCode)
		}},
		{name: "AccountDataStream", run: func(t *testing.T) {
			// common testing framework
			generateRunFn := func(req *pb.AccountDataStreamRequest) func(*testing.T) {
				return func(*testing.T) {
					// Just try opening and immediately closing the stream
					stream, err := c.AccountDataStream(context.Background(), req)
					require.NoError(t, err, "unexpected error opening stream")

					// Do we need this? It doesn't seem to cause any harm
					stream.Context().Done()
				}
			}
			generateRunFnError := func(msg string, req *pb.AccountDataStreamRequest) func(*testing.T) {
				return func(t *testing.T) {
					// there should be no error opening the stream
					stream, err := c.AccountDataStream(context.Background(), req)
					require.NoError(t, err, "unexpected error opening stream")

					// sending a request should generate an error
					_, err = stream.Recv()
					require.Error(t, err, "expected an error")
					require.Contains(t, err.Error(), msg, "received unexpected error")
					statusCode := status.Code(err)
					require.Equal(t, codes.InvalidArgument, statusCode, "expected InvalidArgument error")

					// Do we need this? It doesn't seem to cause any harm
					stream.Context().Done()
				}
			}
			subtests := []struct {
				name string
				run  func(*testing.T)
			}{
				// ERROR INPUTS
				// We expect these to produce errors
				{
					name: "missing filter",
					run:  generateRunFnError("`Filter` must be provided", &pb.AccountDataStreamRequest{}),
				},
				{
					name: "empty filter",
					run: generateRunFnError("`Filter.AccountId` must be provided", &pb.AccountDataStreamRequest{
						Filter: &pb.AccountDataFilter{},
					}),
				},
				{
					name: "missing address",
					run: generateRunFnError("`Filter.AccountId` must be provided", &pb.AccountDataStreamRequest{
						Filter: &pb.AccountDataFilter{
							AccountDataFlags: uint32(
								pb.AccountDataFlag_ACCOUNT_DATA_FLAG_REWARD |
									pb.AccountDataFlag_ACCOUNT_DATA_FLAG_ACCOUNT),
						},
					}),
				},
				{
					name: "filter with zero flags",
					run: generateRunFnError("`Filter.AccountDataFlags` must set at least one bitfield", &pb.AccountDataStreamRequest{
						Filter: &pb.AccountDataFilter{
							AccountId:        &pb.AccountId{Address: addr1.Bytes()},
							AccountDataFlags: uint32(0),
						},
					}),
				},

				// SUCCESS
				{
					name: "empty address",
					run: generateRunFn(&pb.AccountDataStreamRequest{
						Filter: &pb.AccountDataFilter{
							AccountId: &pb.AccountId{},
							AccountDataFlags: uint32(
								pb.AccountDataFlag_ACCOUNT_DATA_FLAG_REWARD |
									pb.AccountDataFlag_ACCOUNT_DATA_FLAG_ACCOUNT),
						},
					}),
				},
				{
					name: "invalid address",
					run: generateRunFn(&pb.AccountDataStreamRequest{
						Filter: &pb.AccountDataFilter{
							AccountId: &pb.AccountId{Address: []byte{'A'}},
							AccountDataFlags: uint32(
								pb.AccountDataFlag_ACCOUNT_DATA_FLAG_REWARD |
									pb.AccountDataFlag_ACCOUNT_DATA_FLAG_ACCOUNT),
						},
					}),
				},
			}

			// Run sub-subtests
			for _, r := range subtests {
				t.Run(r.name, r.run)
			}
		}},
		{name: "GlobalStateStream", run: func(t *testing.T) {
			// common testing framework
			generateRunFn := func(req *pb.GlobalStateStreamRequest) func(*testing.T) {
				return func(*testing.T) {
					// Just try opening and immediately closing the stream
					stream, err := c.GlobalStateStream(context.Background(), req)
					require.NoError(t, err, "unexpected error opening stream")

					// Do we need this? It doesn't seem to cause any harm
					stream.Context().Done()
				}
			}
			generateRunFnError := func(msg string, req *pb.GlobalStateStreamRequest) func(*testing.T) {
				return func(t *testing.T) {
					// there should be no error opening the stream
					stream, err := c.GlobalStateStream(context.Background(), req)
					require.NoError(t, err, "unexpected error opening stream")

					// sending a request should generate an error
					_, err = stream.Recv()
					require.Error(t, err, "expected an error")
					require.Contains(t, err.Error(), msg, "received unexpected error")
					statusCode := status.Code(err)
					require.Equal(t, codes.InvalidArgument, statusCode, "expected InvalidArgument error")

					// Do we need this? It doesn't seem to cause any harm
					stream.Context().Done()
				}
			}
			subtests := []struct {
				name string
				run  func(*testing.T)
			}{
				// ERROR INPUTS
				// We expect these to produce errors
				{
					name: "zero flags",
					run: generateRunFnError("`GlobalStateDataFlags` must set at least one bitfield",
						&pb.GlobalStateStreamRequest{GlobalStateDataFlags: uint32(0)}),
				},

				// SUCCESS
				{
					name: "nonzero flags",
					run: generateRunFn(&pb.GlobalStateStreamRequest{
						GlobalStateDataFlags: uint32(pb.GlobalStateDataFlag_GLOBAL_STATE_DATA_FLAG_ACCOUNT),
					}),
				},
			}

			// Run sub-subtests
			for _, r := range subtests {
				t.Run(r.name, r.run)
			}
		}},
	}

	// Run subtests
	for _, tc := range testCases {
		t.Run(tc.name, tc.run)
	}
}

func TestSmesherService(t *testing.T) {
	svc := NewSmesherService(&MiningAPIMock{})
	shutDown := launchServer(t, svc)
	defer shutDown()

	// start a client
	addr := "localhost:" + strconv.Itoa(cfg.NewGrpcServerPort)

	// Set up a connection to the server.
	conn, err := grpc.Dial(addr, grpc.WithInsecure())
	require.NoError(t, err)
	defer func() {
		require.NoError(t, conn.Close())
	}()
	c := pb.NewSmesherServiceClient(conn)

	// Construct an array of test cases to test each endpoint in turn
	testCases := []struct {
		name string
		run  func(*testing.T)
	}{
		{"IsSmeshing", func(t *testing.T) {
			res, err := c.IsSmeshing(context.Background(), &empty.Empty{})
			require.NoError(t, err)
			require.True(t, res.IsSmeshing, "expected IsSmeshing to be true")
		}},
		{"StartSmeshingMissingArgs", func(t *testing.T) {
			_, err := c.StartSmeshing(context.Background(), &pb.StartSmeshingRequest{})
			require.Error(t, err)
			statusCode := status.Code(err)
			require.Equal(t, codes.InvalidArgument, statusCode)
		}},
		{"StartSmeshing", func(t *testing.T) {
			res, err := c.StartSmeshing(context.Background(), &pb.StartSmeshingRequest{
				Coinbase:       &pb.AccountId{Address: addr1.Bytes()},
				DataDir:        dataDir,
				CommitmentSize: &pb.SimpleInt{Value: commitmentSize},
			})
			require.NoError(t, err)
			require.Equal(t, int32(code.Code_OK), res.Status.Code)
		}},
		{"StopSmeshing", func(t *testing.T) {
			res, err := c.StopSmeshing(context.Background(), &pb.StopSmeshingRequest{})
			require.NoError(t, err)
			require.Equal(t, int32(code.Code_OK), res.Status.Code)
		}},
		{"SmesherID", func(t *testing.T) {
			res, err := c.SmesherID(context.Background(), &empty.Empty{})
			require.NoError(t, err)
			require.Equal(t, nodeID.ToBytes(), res.AccountId.Address)
		}},
		{"SetCoinbaseMissingArgs", func(t *testing.T) {
			_, err := c.SetCoinbase(context.Background(), &pb.SetCoinbaseRequest{})
			require.Error(t, err)
			statusCode := status.Code(err)
			require.Equal(t, codes.InvalidArgument, statusCode)
		}},
		{"SetCoinbase", func(t *testing.T) {
			res, err := c.SetCoinbase(context.Background(), &pb.SetCoinbaseRequest{
				Id: &pb.AccountId{Address: addr1.Bytes()},
			})
			require.NoError(t, err)
			require.Equal(t, int32(code.Code_OK), res.Status.Code)
		}},
		{"Coinbase", func(t *testing.T) {
			res, err := c.Coinbase(context.Background(), &empty.Empty{})
			require.NoError(t, err)
			require.Equal(t, addr1.Bytes(), res.AccountId.Address)
		}},
		{"MinGas", func(t *testing.T) {
			_, err := c.MinGas(context.Background(), &empty.Empty{})
			require.Error(t, err)
			statusCode := status.Code(err)
			require.Equal(t, codes.Unimplemented, statusCode)
		}},
		{"SetMinGas", func(t *testing.T) {
			_, err := c.SetMinGas(context.Background(), &pb.SetMinGasRequest{})
			require.Error(t, err)
			statusCode := status.Code(err)
			require.Equal(t, codes.Unimplemented, statusCode)
		}},
		{"PostStatus", func(t *testing.T) {
			_, err := c.PostStatus(context.Background(), &empty.Empty{})
			require.Error(t, err)
			statusCode := status.Code(err)
			require.Equal(t, codes.Unimplemented, statusCode)
		}},
		{"PostComputeProviders", func(t *testing.T) {
			_, err := c.PostComputeProviders(context.Background(), &empty.Empty{})
			require.Error(t, err)
			statusCode := status.Code(err)
			require.Equal(t, codes.Unimplemented, statusCode)
		}},
		{"CreatePostData", func(t *testing.T) {
			_, err := c.CreatePostData(context.Background(), &pb.CreatePostDataRequest{})
			require.Error(t, err)
			statusCode := status.Code(err)
			require.Equal(t, codes.Unimplemented, statusCode)
		}},
		{"StopPostDataCreationSession", func(t *testing.T) {
			_, err := c.StopPostDataCreationSession(context.Background(), &pb.StopPostDataCreationSessionRequest{})
			require.Error(t, err)
			statusCode := status.Code(err)
			require.Equal(t, codes.Unimplemented, statusCode)
		}},
		{"PostDataCreationProgressStream", func(t *testing.T) {
			stream, err := c.PostDataCreationProgressStream(context.Background(), &empty.Empty{})
			// We expect to be able to open the stream but for it to fail upon the first request
			require.NoError(t, err)
			_, err = stream.Recv()
			statusCode := status.Code(err)
			require.Equal(t, codes.Unimplemented, statusCode)
		}},
	}

	// Run subtests
	for _, tc := range testCases {
		t.Run(tc.name, tc.run)
	}
}

func TestMeshService(t *testing.T) {
	grpcService := NewMeshService(txAPI, mempoolMock, &genTime, layersPerEpoch, networkID, layerDurationSec, layerAvgSize, txsPerBlock)
	shutDown := launchServer(t, grpcService)
	defer shutDown()

	// start a client
	addr := "localhost:" + strconv.Itoa(cfg.NewGrpcServerPort)

	// Set up a connection to the server.
	conn, err := grpc.Dial(addr, grpc.WithInsecure())
	require.NoError(t, err)
	defer func() {
		require.NoError(t, conn.Close())
	}()
	c := pb.NewMeshServiceClient(conn)

	// Construct an array of test cases to test each endpoint in turn
	testCases := []struct {
		name string
		run  func(*testing.T)
	}{
		{"GenesisTime", func(t *testing.T) {
			response, err := c.GenesisTime(context.Background(), &pb.GenesisTimeRequest{})
			require.NoError(t, err)
			require.Equal(t, uint64(genTime.GetGenesisTime().Unix()), response.Unixtime.Value)
		}},
		{"CurrentLayer", func(t *testing.T) {
			response, err := c.CurrentLayer(context.Background(), &pb.CurrentLayerRequest{})
			require.NoError(t, err)
			require.Equal(t, uint32(12), response.Layernum.Number)
		}},
		{"CurrentEpoch", func(t *testing.T) {
			response, err := c.CurrentEpoch(context.Background(), &pb.CurrentEpochRequest{})
			require.NoError(t, err)
			require.Equal(t, uint64(2), response.Epochnum.Value)
		}},
		{"NetId", func(t *testing.T) {
			response, err := c.NetID(context.Background(), &pb.NetIDRequest{})
			require.NoError(t, err)
			require.Equal(t, uint64(networkID), response.Netid.Value)
		}},
		{"LayerDuration", func(t *testing.T) {
			response, err := c.LayerDuration(context.Background(), &pb.LayerDurationRequest{})
			require.NoError(t, err)
			require.Equal(t, uint64(layerDurationSec), response.Duration.Value)
		}},
		{"MaxTransactionsPerSecond", func(t *testing.T) {
			response, err := c.MaxTransactionsPerSecond(context.Background(), &pb.MaxTransactionsPerSecondRequest{})
			require.NoError(t, err)
			require.Equal(t, uint64(layerAvgSize*txsPerBlock/layerDurationSec), response.Maxtxpersecond.Value)
		}},
		{"AccountMeshDataQuery", func(t *testing.T) {
			subtests := []struct {
				name string
				run  func(*testing.T)
			}{
				{
					// all inputs default to zero, no filter
					// query is valid but MaxResults is 0 so expect no results
					name: "no inputs",
					run: func(t *testing.T) {
						_, err := c.AccountMeshDataQuery(context.Background(), &pb.AccountMeshDataQueryRequest{})
						require.Error(t, err, "expected an error")
						require.Contains(t, err.Error(), "`Filter` must be provided")
						statusCode := status.Code(err)
						require.Equal(t, codes.InvalidArgument, statusCode)
					},
				},
				{
					name: "MinLayer too high",
					run: func(t *testing.T) {
						_, err := c.AccountMeshDataQuery(context.Background(), &pb.AccountMeshDataQueryRequest{
							MinLayer: &pb.LayerNumber{Number: layerCurrent + 1},
						})
						require.Error(t, err, "expected an error")
						require.Contains(t, err.Error(), "`LatestLayer` must be less than")
						statusCode := status.Code(err)
						require.Equal(t, codes.InvalidArgument, statusCode)
					},
				},
				{
					// This does not produce an error but we expect no results
					name: "Offset too high",
					run: func(t *testing.T) {
						res, err := c.AccountMeshDataQuery(context.Background(), &pb.AccountMeshDataQueryRequest{
							Filter: &pb.AccountMeshDataFilter{
								AccountId:            &pb.AccountId{},
								AccountMeshDataFlags: uint32(pb.AccountMeshDataFlag_ACCOUNT_MESH_DATA_FLAG_ACTIVATIONS),
							},
							Offset: math.MaxUint32,
						})
						require.NoError(t, err)
						require.Equal(t, uint32(0), res.TotalResults)
						require.Equal(t, 0, len(res.Data))
					},
				},
				{
					name: "no filter",
					run: func(t *testing.T) {
						_, err := c.AccountMeshDataQuery(context.Background(), &pb.AccountMeshDataQueryRequest{
							MaxResults: uint32(10),
						})
						require.Error(t, err, "expected an error")
						require.Contains(t, err.Error(), "`Filter` must be provided")
						statusCode := status.Code(err)
						require.Equal(t, codes.InvalidArgument, statusCode)
					},
				},
				{
					name: "empty filter",
					run: func(t *testing.T) {
						_, err := c.AccountMeshDataQuery(context.Background(), &pb.AccountMeshDataQueryRequest{
							MaxResults: uint32(10),
							Filter:     &pb.AccountMeshDataFilter{},
						})
						require.Error(t, err, "expected an error")
						require.Contains(t, err.Error(), "`Filter.AccountId` must be provided")
						statusCode := status.Code(err)
						require.Equal(t, codes.InvalidArgument, statusCode)
					},
				},
				{
					name: "filter with empty AccountId",
					run: func(t *testing.T) {
						res, err := c.AccountMeshDataQuery(context.Background(), &pb.AccountMeshDataQueryRequest{
							MaxResults: uint32(10),
							Filter: &pb.AccountMeshDataFilter{
								AccountId:            &pb.AccountId{},
								AccountMeshDataFlags: uint32(pb.AccountMeshDataFlag_ACCOUNT_MESH_DATA_FLAG_ACTIVATIONS),
							},
						})
						require.NoError(t, err)
						require.Equal(t, uint32(0), res.TotalResults)
						require.Equal(t, 0, len(res.Data))
					},
				},
				{
					name: "filter with valid AccountId",
					run: func(t *testing.T) {
						res, err := c.AccountMeshDataQuery(context.Background(), &pb.AccountMeshDataQueryRequest{
							MaxResults: uint32(10),
							Filter: &pb.AccountMeshDataFilter{
								AccountMeshDataFlags: uint32(pb.AccountMeshDataFlag_ACCOUNT_MESH_DATA_FLAG_ACTIVATIONS),
								AccountId:            &pb.AccountId{Address: addr1.Bytes()},
							},
						})
						require.NoError(t, err)
						require.Equal(t, uint32(1), res.TotalResults)
						require.Equal(t, 1, len(res.Data))
					},
				},
				{
					name: "filter with valid AccountId and AccountMeshDataFlags zero",
					run: func(t *testing.T) {
						_, err := c.AccountMeshDataQuery(context.Background(), &pb.AccountMeshDataQueryRequest{
							MaxResults: uint32(10),
							Filter: &pb.AccountMeshDataFilter{
								AccountId:            &pb.AccountId{Address: addr1.Bytes()},
								AccountMeshDataFlags: uint32(pb.AccountMeshDataFlag_ACCOUNT_MESH_DATA_FLAG_UNSPECIFIED),
							},
						})
						require.Error(t, err, "expected an error")
						require.Contains(t, err.Error(), "`Filter.AccountMeshDataFlags` must set at least one bitfield")
						statusCode := status.Code(err)
						require.Equal(t, codes.InvalidArgument, statusCode)
					},
				},
				{
					name: "filter with valid AccountId and AccountMeshDataFlags tx only",
					run: func(t *testing.T) {
						res, err := c.AccountMeshDataQuery(context.Background(), &pb.AccountMeshDataQueryRequest{
							MaxResults: uint32(10),
							Filter: &pb.AccountMeshDataFilter{
								AccountId:            &pb.AccountId{Address: addr1.Bytes()},
								AccountMeshDataFlags: uint32(pb.AccountMeshDataFlag_ACCOUNT_MESH_DATA_FLAG_TRANSACTIONS),
							},
						})
						require.NoError(t, err)
						require.Equal(t, uint32(1), res.TotalResults)
						require.Equal(t, 1, len(res.Data))
						checkAccountMeshDataItemTx(t, res.Data[0].Datum)
					},
				},
				{
					name: "filter with valid AccountId and AccountMeshDataFlags activations only",
					run: func(t *testing.T) {
						res, err := c.AccountMeshDataQuery(context.Background(), &pb.AccountMeshDataQueryRequest{
							MaxResults: uint32(10),
							Filter: &pb.AccountMeshDataFilter{
								AccountId:            &pb.AccountId{Address: addr1.Bytes()},
								AccountMeshDataFlags: uint32(pb.AccountMeshDataFlag_ACCOUNT_MESH_DATA_FLAG_ACTIVATIONS),
							},
						})
						require.NoError(t, err)
						require.Equal(t, uint32(1), res.TotalResults)
						require.Equal(t, 1, len(res.Data))
						checkAccountMeshDataItemActivation(t, res.Data[0].Datum)
					},
				},
				{
					name: "filter with valid AccountId and AccountMeshDataFlags all",
					run: func(t *testing.T) {
						res, err := c.AccountMeshDataQuery(context.Background(), &pb.AccountMeshDataQueryRequest{
							// Zero means unlimited
							MaxResults: uint32(0),
							Filter: &pb.AccountMeshDataFilter{
								AccountId: &pb.AccountId{Address: addr1.Bytes()},
								AccountMeshDataFlags: uint32(
									pb.AccountMeshDataFlag_ACCOUNT_MESH_DATA_FLAG_ACTIVATIONS |
										pb.AccountMeshDataFlag_ACCOUNT_MESH_DATA_FLAG_TRANSACTIONS),
							},
						})
						require.NoError(t, err)
						require.Equal(t, uint32(2), res.TotalResults)
						require.Equal(t, 2, len(res.Data))
						checkAccountMeshDataItemTx(t, res.Data[0].Datum)
						checkAccountMeshDataItemActivation(t, res.Data[1].Datum)
					},
				},
				{
					name: "max results",
					run: func(t *testing.T) {
						res, err := c.AccountMeshDataQuery(context.Background(), &pb.AccountMeshDataQueryRequest{
							MaxResults: uint32(1),
							Filter: &pb.AccountMeshDataFilter{
								AccountId: &pb.AccountId{Address: addr1.Bytes()},
								AccountMeshDataFlags: uint32(
									pb.AccountMeshDataFlag_ACCOUNT_MESH_DATA_FLAG_ACTIVATIONS |
										pb.AccountMeshDataFlag_ACCOUNT_MESH_DATA_FLAG_TRANSACTIONS),
							},
						})
						require.NoError(t, err)
						require.Equal(t, uint32(2), res.TotalResults)
						require.Equal(t, 1, len(res.Data))
						checkAccountMeshDataItemTx(t, res.Data[0].Datum)
					},
				},
				{
					name: "max results page 2",
					run: func(t *testing.T) {
						res, err := c.AccountMeshDataQuery(context.Background(), &pb.AccountMeshDataQueryRequest{
							MaxResults: uint32(1),
							Offset:     uint32(1),
							Filter: &pb.AccountMeshDataFilter{
								AccountId: &pb.AccountId{Address: addr1.Bytes()},
								AccountMeshDataFlags: uint32(
									pb.AccountMeshDataFlag_ACCOUNT_MESH_DATA_FLAG_ACTIVATIONS |
										pb.AccountMeshDataFlag_ACCOUNT_MESH_DATA_FLAG_TRANSACTIONS),
							},
						})
						require.NoError(t, err)
						require.Equal(t, uint32(2), res.TotalResults)
						require.Equal(t, 1, len(res.Data))
						checkAccountMeshDataItemActivation(t, res.Data[0].Datum)
					},
				},
			}

			// Run sub-subtests
			for _, r := range subtests {
				t.Run(r.name, r.run)
			}
		}},
		{name: "AccountMeshDataStream", run: func(t *testing.T) {
			// common testing framework
			generateRunFn := func(req *pb.AccountMeshDataStreamRequest) func(*testing.T) {
				return func(*testing.T) {
					// Just try opening and immediately closing the stream
					stream, err := c.AccountMeshDataStream(context.Background(), req)
					require.NoError(t, err, "unexpected error opening stream")

					// Do we need this? It doesn't seem to cause any harm
					stream.Context().Done()
				}
			}
			generateRunFnError := func(msg string, req *pb.AccountMeshDataStreamRequest) func(*testing.T) {
				return func(t *testing.T) {
					// there should be no error opening the stream
					stream, err := c.AccountMeshDataStream(context.Background(), req)
					require.NoError(t, err, "unexpected error opening stream")

					// sending a request should generate an error
					_, err = stream.Recv()
					require.Error(t, err, "expected an error")
					require.Contains(t, err.Error(), msg, "received unexpected error")
					statusCode := status.Code(err)
					require.Equal(t, codes.InvalidArgument, statusCode, "expected InvalidArgument error")

					// Do we need this? It doesn't seem to cause any harm
					stream.Context().Done()
				}
			}
			subtests := []struct {
				name string
				run  func(*testing.T)
			}{
				// ERROR INPUTS
				// We expect these to produce errors
				{
					name: "missing filter",
					run:  generateRunFnError("`Filter` must be provided", &pb.AccountMeshDataStreamRequest{}),
				},
				{
					name: "empty filter",
					run: generateRunFnError("`Filter.AccountId` must be provided", &pb.AccountMeshDataStreamRequest{
						Filter: &pb.AccountMeshDataFilter{},
					}),
				},
				{
					name: "missing address",
					run: generateRunFnError("`Filter.AccountId` must be provided", &pb.AccountMeshDataStreamRequest{
						Filter: &pb.AccountMeshDataFilter{
							AccountMeshDataFlags: uint32(
								pb.AccountMeshDataFlag_ACCOUNT_MESH_DATA_FLAG_ACTIVATIONS |
									pb.AccountMeshDataFlag_ACCOUNT_MESH_DATA_FLAG_TRANSACTIONS),
						},
					}),
				},
				{
					name: "filter with zero flags",
					run: generateRunFnError("`Filter.AccountMeshDataFlags` must set at least one bitfield", &pb.AccountMeshDataStreamRequest{
						Filter: &pb.AccountMeshDataFilter{
							AccountId:            &pb.AccountId{Address: addr1.Bytes()},
							AccountMeshDataFlags: uint32(0),
						},
					}),
				},

				// SUCCESS
				{
					name: "empty address",
					run: generateRunFn(&pb.AccountMeshDataStreamRequest{
						Filter: &pb.AccountMeshDataFilter{
							AccountId: &pb.AccountId{},
							AccountMeshDataFlags: uint32(
								pb.AccountMeshDataFlag_ACCOUNT_MESH_DATA_FLAG_ACTIVATIONS |
									pb.AccountMeshDataFlag_ACCOUNT_MESH_DATA_FLAG_TRANSACTIONS),
						},
					}),
				},
				{
					name: "invalid address",
					run: generateRunFn(&pb.AccountMeshDataStreamRequest{
						Filter: &pb.AccountMeshDataFilter{
							AccountId: &pb.AccountId{Address: []byte{'A'}},
							AccountMeshDataFlags: uint32(
								pb.AccountMeshDataFlag_ACCOUNT_MESH_DATA_FLAG_ACTIVATIONS |
									pb.AccountMeshDataFlag_ACCOUNT_MESH_DATA_FLAG_TRANSACTIONS),
						},
					}),
				},
			}

			// Run sub-subtests
			for _, r := range subtests {
				t.Run(r.name, r.run)
			}
		}},
		{"LayersQuery", func(t *testing.T) {
			generateRunFn := func(numResults int, req *pb.LayersQueryRequest) func(*testing.T) {
				return func(t *testing.T) {
					res, err := c.LayersQuery(context.Background(), req)
					require.NoError(t, err, "query returned an unexpected error")
					require.Equal(t, numResults, len(res.Layer), "unexpected number of layer results")
				}
			}
			generateRunFnError := func(msg string, req *pb.LayersQueryRequest) func(*testing.T) {
				return func(t *testing.T) {
					_, err := c.LayersQuery(context.Background(), req)
					require.Error(t, err, "expected query to produce an error")
					require.Contains(t, err.Error(), msg, "expected error to contain string")
				}
			}
			requests := []struct {
				name string
				run  func(*testing.T)
			}{
				// ERROR INPUTS
				// We expect these to produce errors

				// end layer after current layer
				{
					name: "end layer after current layer",
					run: generateRunFnError("error retrieving layer data", &pb.LayersQueryRequest{
						StartLayer: &pb.LayerNumber{Number: uint32(layerCurrent)},
						EndLayer:   &pb.LayerNumber{Number: uint32(layerCurrent + 2)},
					}),
				},

				// start layer after current layer
				{
					name: "start layer after current layer",
					run: generateRunFnError("error retrieving layer data", &pb.LayersQueryRequest{
						StartLayer: &pb.LayerNumber{Number: uint32(layerCurrent + 2)},
						EndLayer:   &pb.LayerNumber{Number: uint32(layerCurrent + 3)},
					}),
				},

				// layer after last received
				{
					name: "layer after last received",
					run: generateRunFnError("error retrieving layer data", &pb.LayersQueryRequest{
						StartLayer: &pb.LayerNumber{Number: uint32(layerLatest + 1)},
						EndLayer:   &pb.LayerNumber{Number: uint32(layerLatest + 2)},
					}),
				},

				// very very large range
				{
					name: "very very large range",
					run: generateRunFnError("error retrieving layer data", &pb.LayersQueryRequest{
						StartLayer: &pb.LayerNumber{Number: 0},
						EndLayer:   &pb.LayerNumber{Number: uint32(math.MaxUint32)},
					}),
				},

				// GOOD INPUTS

				// nil inputs
				// not an error since these default to zero, see
				// https://github.com/spacemeshos/api/issues/87
				{
					name: "nil inputs",
					run:  generateRunFn(1, &pb.LayersQueryRequest{}),
				},

				// start layer after end layer: expect no error, zero results
				{
					name: "start layer after end layer",
					run: generateRunFn(0, &pb.LayersQueryRequest{
						StartLayer: &pb.LayerNumber{Number: uint32(layerCurrent + 1)},
						EndLayer:   &pb.LayerNumber{Number: uint32(layerCurrent)},
					}),
				},

				// same start/end layer: expect no error, one result
				{
					name: "same start end layer",
					run: generateRunFn(1, &pb.LayersQueryRequest{
						StartLayer: &pb.LayerNumber{Number: uint32(layerVerified)},
						EndLayer:   &pb.LayerNumber{Number: uint32(layerVerified)},
					}),
				},

				// start layer after last approved/confirmed layer (but before current layer)
				{
					name: "start layer after last approved confirmed layer",
					run: generateRunFn(2, &pb.LayersQueryRequest{
						StartLayer: &pb.LayerNumber{Number: uint32(layerVerified + 1)},
						EndLayer:   &pb.LayerNumber{Number: uint32(layerVerified + 2)},
					}),
				},

				// end layer after last approved/confirmed layer (but before current layer)
				{
					name: "end layer after last approved confirmed layer",
					// expect difference + 1 return layers
					run: generateRunFn(layerVerified+2-layerFirst+1, &pb.LayersQueryRequest{
						StartLayer: &pb.LayerNumber{Number: uint32(layerFirst)},
						EndLayer:   &pb.LayerNumber{Number: uint32(layerVerified + 2)},
					}),
				},

				// comprehensive valid test
				{
					name: "comprehensive",
					run: func(t *testing.T) {
						req := &pb.LayersQueryRequest{
							StartLayer: &pb.LayerNumber{Number: uint32(layerFirst)},
							EndLayer:   &pb.LayerNumber{Number: uint32(layerLatest)},
						}

						res, err := c.LayersQuery(context.Background(), req)
						require.NoError(t, err, "query returned unexpected error")

						// endpoint inclusive so add one
						numLayers := layerLatest - layerFirst + 1
						require.Equal(t, numLayers, len(res.Layer))
						checkLayer(t, res.Layer[0])

						resLayerNine := res.Layer[9]
						require.Equal(t, uint32(9), resLayerNine.Number.Number, "layer nine is ninth")
						require.Equal(t, pb.Layer_LAYER_STATUS_UNSPECIFIED, resLayerNine.Status, "later layer is unconfirmed")
					},
				},
			}

			// Run sub-subtests
			for _, r := range requests {
				t.Run(r.name, r.run)
			}
		}},
		// NOTE: There are no simple error tests for LayerStream, as it does not take any arguments.
		// See TestLayerStream_comprehensive test, below.
	}

	// Run subtests
	for _, tc := range testCases {
		t.Run(tc.name, tc.run)
	}
}

func TestTransactionServiceSubmitUnsync(t *testing.T) {
	require := require.New(t)
	syncer := &SyncerMock{}
	grpcService := NewTransactionService(&networkMock, txAPI, mempoolMock, syncer)
	shutDown := launchServer(t, grpcService)
	defer shutDown()

	// start a client
	addr := "localhost:" + strconv.Itoa(cfg.NewGrpcServerPort)

	// Set up a connection to the server.
	conn, err := grpc.Dial(addr, grpc.WithInsecure())
	require.NoError(err)

	defer func() { require.NoError(conn.Close()) }()
	c := pb.NewTransactionServiceClient(conn)

	serializedTx, err := types.InterfaceToBytes(globalTx)
	require.NoError(err, "error serializing tx")

	// This time, we expect an error, since isSynced is false (by default)
	// The node should not allow tx submission when not synced
	res, err := c.SubmitTransaction(
		context.Background(),
		&pb.SubmitTransactionRequest{Transaction: serializedTx},
	)
	require.EqualError(err, "rpc error: code = FailedPrecondition desc = Cannot submit transaction, node is not in sync yet, try again later")
	require.Nil(res)

	syncer.isSynced = true

	// This time, we expect no error, since isSynced is now true
	_, err = c.SubmitTransaction(
		context.Background(),
		&pb.SubmitTransactionRequest{Transaction: serializedTx},
	)
	require.NoError(err)
	// TODO: randomly got an error here, should investigate. Added specific error check above, as this error should have
	//  happened there first.
	//  Received unexpected error: "rpc error: code = Unimplemented desc = unknown service spacemesh.v1.TransactionService"
}

func TestTransactionService(t *testing.T) {

	grpcService := NewTransactionService(&networkMock, txAPI, mempoolMock, &SyncerMock{isSynced: true})
	shutDown := launchServer(t, grpcService)
	defer shutDown()

	// start a client
	addr := "localhost:" + strconv.Itoa(cfg.NewGrpcServerPort)

	// Set up a connection to the server.
	conn, err := grpc.Dial(addr, grpc.WithInsecure())
	require.NoError(t, err)
	defer func() {
		require.NoError(t, conn.Close())
	}()
	c := pb.NewTransactionServiceClient(conn)

	// Construct an array of test cases to test each endpoint in turn
	testCases := []struct {
		name string
		run  func(*testing.T)
	}{
		{"SubmitTransaction", func(t *testing.T) {
			serializedTx, err := types.InterfaceToBytes(globalTx)
			require.NoError(t, err, "error serializing tx")
			res, err := c.SubmitTransaction(context.Background(), &pb.SubmitTransactionRequest{
				Transaction: serializedTx,
			})
			require.NoError(t, err)
			require.Equal(t, int32(code.Code_OK), res.Status.Code)
			require.Equal(t, globalTx.ID().Bytes(), res.Txstate.Id.Id)
			require.Equal(t, pb.TransactionState_TRANSACTION_STATE_MEMPOOL, res.Txstate.State)
		}},
		{"SubmitTransaction_ZeroBalance", func(t *testing.T) {
			txAPI.balances[globalTx.Origin()] = big.NewInt(0)
			serializedTx, err := types.InterfaceToBytes(globalTx)
			require.NoError(t, err, "error serializing tx")
			_, err = c.SubmitTransaction(context.Background(), &pb.SubmitTransactionRequest{
				Transaction: serializedTx,
			})
			statusCode := status.Code(err)
			require.Equal(t, codes.InvalidArgument, statusCode)
			require.Contains(t, err.Error(), "`Transaction` incorrect counter or")
			txAPI.balances[globalTx.Origin()] = big.NewInt(int64(accountBalance))
		}},
		{"SubmitTransaction_BadCounter", func(t *testing.T) {
			txAPI.nonces[globalTx.Origin()] = uint64(accountCounter + 1)
			serializedTx, err := types.InterfaceToBytes(globalTx)
			require.NoError(t, err, "error serializing tx")
			_, err = c.SubmitTransaction(context.Background(), &pb.SubmitTransactionRequest{
				Transaction: serializedTx,
			})
			statusCode := status.Code(err)
			require.Equal(t, codes.InvalidArgument, statusCode)
			require.Contains(t, err.Error(), "`Transaction` incorrect counter or")
			txAPI.nonces[globalTx.Origin()] = uint64(accountCounter)
		}},
		{"SubmitTransaction_InvalidTx", func(t *testing.T) {
			// Try sending invalid tx data
			serializedTx, err := types.InterfaceToBytes("this is not the transaction you're looking for")
			require.NoError(t, err, "error serializing tx")
			_, err = c.SubmitTransaction(context.Background(), &pb.SubmitTransactionRequest{
				Transaction: serializedTx,
			})
			statusCode := status.Code(err)
			require.Equal(t, codes.InvalidArgument, statusCode)
			require.Contains(t, err.Error(), "`Transaction` must contain")
		}},
		{"SubmitTransaction_InvalidAddr", func(t *testing.T) {
			// this tx origin does not exist in state
			serializedTx, err := types.InterfaceToBytes(globalTx2)
			require.NoError(t, err, "error serializing tx")
			_, err = c.SubmitTransaction(context.Background(), &pb.SubmitTransactionRequest{
				Transaction: serializedTx,
			})
			statusCode := status.Code(err)
			require.Equal(t, codes.InvalidArgument, statusCode)
			require.Contains(t, err.Error(), "`Transaction` origin account not found")
		}},
		{"TransactionsState_MissingTransactionId", func(t *testing.T) {
			_, err = c.TransactionsState(context.Background(), &pb.TransactionsStateRequest{})
			statusCode := status.Code(err)
			require.Equal(t, codes.InvalidArgument, statusCode)
			require.Contains(t, err.Error(), "`TransactionId` must include")
		}},
		{"TransactionsState_TransactionIdZeroLen", func(t *testing.T) {
			_, err = c.TransactionsState(context.Background(), &pb.TransactionsStateRequest{
				TransactionId: []*pb.TransactionId{},
			})
			statusCode := status.Code(err)
			require.Equal(t, codes.InvalidArgument, statusCode)
			require.Contains(t, err.Error(), "`TransactionId` must include")
		}},
		{"TransactionsState_StateOnly", func(t *testing.T) {
			req := &pb.TransactionsStateRequest{}
			req.TransactionId = append(req.TransactionId, &pb.TransactionId{
				Id: globalTx.ID().Bytes(),
			})
			res, err := c.TransactionsState(context.Background(), req)
			require.NoError(t, err)
			require.Equal(t, 1, len(res.TransactionsState))
			require.Equal(t, 0, len(res.Transactions))
			require.Equal(t, globalTx.ID().Bytes(), res.TransactionsState[0].Id.Id)
			require.Equal(t, pb.TransactionState_TRANSACTION_STATE_MESH, res.TransactionsState[0].State)
		}},
		{"TransactionsState_All", func(t *testing.T) {
			req := &pb.TransactionsStateRequest{}
			req.IncludeTransactions = true
			req.TransactionId = append(req.TransactionId, &pb.TransactionId{
				Id: globalTx.ID().Bytes(),
			})
			res, err := c.TransactionsState(context.Background(), req)
			require.NoError(t, err)
			require.Equal(t, 1, len(res.TransactionsState))
			require.Equal(t, 1, len(res.Transactions))
			require.Equal(t, globalTx.ID().Bytes(), res.TransactionsState[0].Id.Id)
			require.Equal(t, pb.TransactionState_TRANSACTION_STATE_MESH, res.TransactionsState[0].State)

			checkTransaction(t, res.Transactions[0])
		}},
		{"TransactionsStateStream_MissingTransactionId", func(t *testing.T) {
			req := &pb.TransactionsStateStreamRequest{}
			stream, err := c.TransactionsStateStream(context.Background(), req)
			require.NoError(t, err)
			_, err = stream.Recv()
			statusCode := status.Code(err)
			require.Equal(t, codes.InvalidArgument, statusCode)
			require.Contains(t, err.Error(), "`TransactionId` must include")
		}},
		{"TransactionsStateStream_TransactionIdZeroLen", func(t *testing.T) {
			req := &pb.TransactionsStateStreamRequest{
				TransactionId: []*pb.TransactionId{},
			}
			stream, err := c.TransactionsStateStream(context.Background(), req)
			require.NoError(t, err)
			_, err = stream.Recv()
			statusCode := status.Code(err)
			require.Equal(t, codes.InvalidArgument, statusCode)
			require.Contains(t, err.Error(), "`TransactionId` must include")
		}},
		{"TransactionsStateStream_StateOnly", func(t *testing.T) {
			// Set up the reporter
			req := &pb.TransactionsStateStreamRequest{}
			req.TransactionId = append(req.TransactionId, &pb.TransactionId{
				Id: globalTx.ID().Bytes(),
			})

			wg := sync.WaitGroup{}
			wg.Add(1)
			go func() {
				defer wg.Done()
				stream, err := c.TransactionsStateStream(context.Background(), req)
				require.NoError(t, err)
				res, err := stream.Recv()
				require.NoError(t, err)
				require.Nil(t, res.Transaction)
				require.Equal(t, globalTx.ID().Bytes(), res.TransactionState.Id.Id)
				require.Equal(t, pb.TransactionState_TRANSACTION_STATE_MESH, res.TransactionState.State)
			}()

			events.CloseEventReporter()
			err := events.InitializeEventReporterWithOptions("", 1, true)
			require.NoError(t, err)
			events.ReportNewTx(globalTx)
			wg.Wait()
		}},
		{"TransactionsStateStream_All", func(t *testing.T) {
			req := &pb.TransactionsStateStreamRequest{}
			req.TransactionId = append(req.TransactionId, &pb.TransactionId{
				Id: globalTx.ID().Bytes(),
			})
			req.IncludeTransactions = true

			wg := sync.WaitGroup{}
			wg.Add(1)
			go func() {
				defer wg.Done()
				stream, err := c.TransactionsStateStream(context.Background(), req)
				require.NoError(t, err)
				res, err := stream.Recv()
				require.NoError(t, err)
				require.Equal(t, globalTx.ID().Bytes(), res.TransactionState.Id.Id)
				require.Equal(t, pb.TransactionState_TRANSACTION_STATE_MESH, res.TransactionState.State)
				checkTransaction(t, res.Transaction)
			}()

			events.CloseEventReporter()
			err := events.InitializeEventReporterWithOptions("", 1, true)
			require.NoError(t, err)
			events.ReportNewTx(globalTx)
			wg.Wait()
		}},
		// Submit a tx, then receive it over the stream
		{"TransactionsState_SubmitThenStream", func(t *testing.T) {
			// Remove the tx from the mesh so it only appears in the mempool
			delete(txAPI.returnTx, globalTx.ID())
			defer func() { txAPI.returnTx[globalTx.ID()] = globalTx }()

			// STREAM
			// Open the stream first and listen for new transactions
			req := &pb.TransactionsStateStreamRequest{}
			req.TransactionId = append(req.TransactionId, &pb.TransactionId{
				Id: globalTx.ID().Bytes(),
			})
			req.IncludeTransactions = true

			// Simulate the process by which a newly-broadcast tx lands in the mempool
			wgBroadcast := sync.WaitGroup{}
			wgBroadcast.Add(1)
			go func() {
				// Wait until the data is available
				wgBroadcast.Wait()

				// Read it
				data := networkMock.GetBroadcast()

				// Deserialize
				tx, err := types.BytesToTransaction(data)
				require.NoError(t, tx.CalcAndSetOrigin())
				require.NoError(t, err, "error deserializing broadcast tx")

				// We assume the data is valid here, and put it directly into the txpool
				mempoolMock.Put(tx.ID(), tx)
			}()

			wg := sync.WaitGroup{}
			wg.Add(1)
			go func() {
				defer wg.Done()
				stream, err := c.TransactionsStateStream(context.Background(), req)
				require.NoError(t, err)
				res, err := stream.Recv()
				require.NoError(t, err)
				require.Equal(t, globalTx.ID().Bytes(), res.TransactionState.Id.Id)
				// We expect the tx to go to the mempool
				require.Equal(t, pb.TransactionState_TRANSACTION_STATE_MEMPOOL, res.TransactionState.State)
				checkTransaction(t, res.Transaction)
			}()

			// SUBMIT
			events.CloseEventReporter()
			err := events.InitializeEventReporterWithOptions("", 1, true)
			require.NoError(t, err)
			serializedTx, err := types.InterfaceToBytes(globalTx)
			require.NoError(t, err, "error serializing tx")
			res, err := c.SubmitTransaction(context.Background(), &pb.SubmitTransactionRequest{
				Transaction: serializedTx,
			})
			require.NoError(t, err)
			require.Equal(t, int32(code.Code_OK), res.Status.Code)
			require.Equal(t, globalTx.ID().Bytes(), res.Txstate.Id.Id)
			require.Equal(t, pb.TransactionState_TRANSACTION_STATE_MEMPOOL, res.Txstate.State)
			wgBroadcast.Done()

			wg.Wait()
		}},
	}

	// Run subtests
	for _, tc := range testCases {
		t.Run(tc.name, tc.run)
	}
}

func checkTransaction(t *testing.T, tx *pb.Transaction) {
	require.Equal(t, globalTx.ID().Bytes(), tx.Id.Id)
	require.Equal(t, globalTx.Origin().Bytes(), tx.Sender.Address)
	require.Equal(t, globalTx.GasLimit, tx.GasOffered.GasProvided)
	require.Equal(t, globalTx.Amount, tx.Amount.Value)
	require.Equal(t, globalTx.AccountNonce, tx.Counter)
	require.Equal(t, globalTx.Origin().Bytes(), tx.Signature.PublicKey)
	switch x := tx.Datum.(type) {
	case *pb.Transaction_CoinTransfer:
		require.Equal(t, globalTx.Recipient.Bytes(), x.CoinTransfer.Receiver.Address,
			"inner coin transfer tx has bad recipient")
	default:
		require.Fail(t, "inner tx has wrong tx data type")
	}
}

func checkLayer(t *testing.T, l *pb.Layer) {
	require.Equal(t, uint32(0), l.Number.Number, "first layer is zero")
	require.Equal(t, pb.Layer_LAYER_STATUS_CONFIRMED, l.Status, "first layer is confirmed")

	require.Equal(t, atxPerLayer, len(l.Activations), "unexpected number of activations in layer")
	require.Equal(t, blkPerLayer, len(l.Blocks), "unexpected number of blocks in layer")
	require.Equal(t, stateRoot.Bytes(), l.RootStateHash, "unexpected state root")

	// The order of the activations is not deterministic since they're
	// stored in a map, and randomized each run. Check if either matches.
	require.Condition(t, func() bool {
		for _, a := range l.Activations {
			// Compare the two element by element
			if a.Layer.Number != uint32(globalAtx.PubLayerID) {
				continue
			}
			if bytes.Compare(a.Id.Id, globalAtx.ID().Bytes()) != 0 {
				continue
			}
			if bytes.Compare(a.SmesherId.Id, globalAtx.NodeID.ToBytes()) != 0 {
				continue
			}
			if bytes.Compare(a.Coinbase.Address, globalAtx.Coinbase.Bytes()) != 0 {
				continue
			}
			if bytes.Compare(a.PrevAtx.Id, globalAtx.PrevATXID.Bytes()) != 0 {
				continue
			}
			if a.CommitmentSize != globalAtx.Space {
				continue
			}
			// found a match
			return true
		}
		// no match
		return false
	}, "return layer does not contain expected activation data")

	resBlock := l.Blocks[0]

	require.Equal(t, len(block1.TxIDs), len(resBlock.Transactions))
	require.Equal(t, block1.ID().Bytes(), resBlock.Id)

	// Check the tx as well
	resTx := resBlock.Transactions[0]
	require.Equal(t, globalTx.ID().Bytes(), resTx.Id.Id)
	require.Equal(t, globalTx.Origin().Bytes(), resTx.Sender.Address)
	require.Equal(t, globalTx.GasLimit, resTx.GasOffered.GasProvided)
	require.Equal(t, globalTx.Amount, resTx.Amount.Value)
	require.Equal(t, globalTx.AccountNonce, resTx.Counter)
	require.Equal(t, globalTx.Signature[:], resTx.Signature.Signature)
	require.Equal(t, pb.Signature_SCHEME_ED25519_PLUS_PLUS, resTx.Signature.Scheme)
	require.Equal(t, globalTx.Origin().Bytes(), resTx.Signature.PublicKey)

	// The Data field is a bit trickier to read
	switch x := resTx.Datum.(type) {
	case *pb.Transaction_CoinTransfer:
		require.Equal(t, globalTx.Recipient.Bytes(), x.CoinTransfer.Receiver.Address,
			"inner coin transfer tx has bad recipient")
	default:
		require.Fail(t, "inner tx has wrong tx data type")
	}
}

func TestAccountMeshDataStream_comprehensive(t *testing.T) {
	grpcService := NewMeshService(txAPI, mempoolMock, &genTime, layersPerEpoch, networkID, layerDurationSec, layerAvgSize, txsPerBlock)
	shutDown := launchServer(t, grpcService)
	defer shutDown()

	// start a client
	addr := "localhost:" + strconv.Itoa(cfg.NewGrpcServerPort)

	// Set up a connection to the server.
	conn, err := grpc.Dial(addr, grpc.WithInsecure())
	require.NoError(t, err)
	defer func() {
		require.NoError(t, conn.Close())
	}()
	c := pb.NewMeshServiceClient(conn)

	// set up the grpc listener stream
	req := &pb.AccountMeshDataStreamRequest{
		Filter: &pb.AccountMeshDataFilter{
			AccountId: &pb.AccountId{Address: addr1.Bytes()},
			AccountMeshDataFlags: uint32(
				pb.AccountMeshDataFlag_ACCOUNT_MESH_DATA_FLAG_ACTIVATIONS |
					pb.AccountMeshDataFlag_ACCOUNT_MESH_DATA_FLAG_TRANSACTIONS),
		},
	}

	// Need to wait for goroutine to end before ending the test
	wg := sync.WaitGroup{}
	wg.Add(1)

	// This will block so run it in a goroutine
	go func() {
		defer wg.Done()
		stream, err := c.AccountMeshDataStream(context.Background(), req)
		require.NoError(t, err, "stream request returned unexpected error")

		var res *pb.AccountMeshDataStreamResponse

		res, err = stream.Recv()
		require.NoError(t, err, "got error from stream")
		checkAccountMeshDataItemTx(t, res.Datum.Datum)

		// second item should be an activation
		res, err = stream.Recv()
		require.NoError(t, err, "got error from stream")
		checkAccountMeshDataItemActivation(t, res.Datum.Datum)

		// look for EOF
		// third and fourth events streamed should not be received! they should be
		// filtered out
		res, err = stream.Recv()
		require.Equal(t, io.EOF, err, "expected EOF from stream")
	}()

	// initialize the streamer
	log.Info("initializing event stream")
	events.CloseEventReporter()
	err = events.InitializeEventReporterWithOptions("", 0, true)
	require.NoError(t, err)

	// publish a tx
	events.ReportNewTx(globalTx)

	// publish an activation
	events.ReportNewActivation(globalAtx)

	// test streaming a tx and an atx that are filtered out
	// these should not be received
	events.ReportNewTx(globalTx2)
	events.ReportNewActivation(globalAtx2)

	// close the stream
	log.Info("closing event stream")
	events.CloseEventReporter()

	// wait for the goroutine
	wg.Wait()
}

func TestAccountDataStream_comprehensive(t *testing.T) {
<<<<<<< HEAD
	if testing.Short() {
		t.Skip()
	}
	svc := NewGlobalStateService(&networkMock, txAPI, &genTime, &SyncerMock{})
=======
	svc := NewGlobalStateService(&networkMock, txAPI, &genTime, &SyncerMock{}, mempoolMock)
>>>>>>> 04644f58
	shutDown := launchServer(t, svc)
	defer shutDown()

	// start a client
	addr := "localhost:" + strconv.Itoa(cfg.NewGrpcServerPort)

	// Set up a connection to the server.
	conn, err := grpc.Dial(addr, grpc.WithInsecure())
	require.NoError(t, err)
	defer func() {
		require.NoError(t, conn.Close())
	}()
	c := pb.NewGlobalStateServiceClient(conn)

	// set up the grpc listener stream
	req := &pb.AccountDataStreamRequest{
		Filter: &pb.AccountDataFilter{
			AccountId: &pb.AccountId{Address: addr1.Bytes()},
			AccountDataFlags: uint32(
				pb.AccountDataFlag_ACCOUNT_DATA_FLAG_REWARD |
					pb.AccountDataFlag_ACCOUNT_DATA_FLAG_ACCOUNT |
					pb.AccountDataFlag_ACCOUNT_DATA_FLAG_TRANSACTION_RECEIPT),
		},
	}

	// Synchronize the two routines
	wg := sync.WaitGroup{}
	wg.Add(1)

	// This will block so run it in a goroutine
	go func() {
		defer wg.Done()
		stream, err := c.AccountDataStream(context.Background(), req)
		require.NoError(t, err, "stream request returned unexpected error")

		var res *pb.AccountDataStreamResponse

		res, err = stream.Recv()
		require.NoError(t, err, "got error from stream")
		checkAccountDataItemReceipt(t, res.Datum.Datum)

		res, err = stream.Recv()
		require.NoError(t, err, "got error from stream")
		checkAccountDataItemReward(t, res.Datum.Datum)

		res, err = stream.Recv()
		require.NoError(t, err, "got error from stream")
		checkAccountDataItemAccount(t, res.Datum.Datum)

		// look for EOF
		// the next two events streamed should not be received! they should be
		// filtered out
		res, err = stream.Recv()
		require.Equal(t, io.EOF, err, "expected EOF from stream")
	}()

	// initialize the streamer
	log.Info("initializing event stream")
	events.CloseEventReporter()
	err = events.InitializeEventReporterWithOptions("", 0, true)
	require.NoError(t, err)

	// publish a receipt
	events.ReportReceipt(events.TxReceipt{
		Address: addr1,
		Index:   receiptIndex,
	})

	// publish a reward
	events.ReportRewardReceived(events.Reward{
		Layer:       layerFirst,
		Total:       rewardAmount,
		LayerReward: rewardAmount * 2,
		Coinbase:    addr1,
	})

	// publish an account data update
	events.ReportAccountUpdate(addr1)

	// test streaming a reward and account update that should be filtered out
	// these should not be received
	events.ReportAccountUpdate(addr2)
	events.ReportRewardReceived(events.Reward{Coinbase: addr2})

	// close the stream
	log.Info("closing event stream")
	events.CloseEventReporter()

	// wait for the goroutine to finish
	wg.Wait()
}

func TestGlobalStateStream_comprehensive(t *testing.T) {
	svc := NewGlobalStateService(&networkMock, txAPI, &genTime, &SyncerMock{}, mempoolMock)
	shutDown := launchServer(t, svc)
	defer shutDown()

	// start a client
	addr := "localhost:" + strconv.Itoa(cfg.NewGrpcServerPort)

	// Set up a connection to the server.
	conn, err := grpc.Dial(addr, grpc.WithInsecure())
	require.NoError(t, err)
	defer func() {
		require.NoError(t, conn.Close())
	}()
	c := pb.NewGlobalStateServiceClient(conn)

	// set up the grpc listener stream
	req := &pb.GlobalStateStreamRequest{
		GlobalStateDataFlags: uint32(
			pb.GlobalStateDataFlag_GLOBAL_STATE_DATA_FLAG_ACCOUNT |
				pb.GlobalStateDataFlag_GLOBAL_STATE_DATA_FLAG_GLOBAL_STATE_HASH |
				pb.GlobalStateDataFlag_GLOBAL_STATE_DATA_FLAG_REWARD |
				pb.GlobalStateDataFlag_GLOBAL_STATE_DATA_FLAG_TRANSACTION_RECEIPT),
	}

	// Synchronize the two routines
	wg := sync.WaitGroup{}
	wg.Add(1)

	// This will block so run it in a goroutine
	go func() {
		defer wg.Done()
		stream, err := c.GlobalStateStream(context.Background(), req)
		require.NoError(t, err, "stream request returned unexpected error")

		var res *pb.GlobalStateStreamResponse

		res, err = stream.Recv()
		require.NoError(t, err, "got error from stream")
		checkGlobalStateDataReceipt(t, res.Datum.Datum)

		res, err = stream.Recv()
		require.NoError(t, err, "got error from stream")
		checkGlobalStateDataReward(t, res.Datum.Datum)

		res, err = stream.Recv()
		require.NoError(t, err, "got error from stream")
		checkGlobalStateDataAccountWrapper(t, res.Datum.Datum)

		res, err = stream.Recv()
		require.NoError(t, err, "got error from stream")
		checkGlobalStateDataGlobalState(t, res.Datum.Datum)

		// look for EOF
		// the next two events streamed should not be received! they should be
		// filtered out
		res, err = stream.Recv()
		require.Equal(t, io.EOF, err, "expected EOF from stream")
	}()

	// initialize the streamer
	log.Info("initializing event stream")
	events.CloseEventReporter()
	err = events.InitializeEventReporterWithOptions("", 0, true)
	require.NoError(t, err)

	// publish a receipt
	events.ReportReceipt(events.TxReceipt{
		Address: addr1,
		Index:   receiptIndex,
	})

	// publish a reward
	events.ReportRewardReceived(events.Reward{
		Layer:       layerFirst,
		Total:       rewardAmount,
		LayerReward: rewardAmount * 2,
		Coinbase:    addr1,
	})

	// publish an account data update
	events.ReportAccountUpdate(addr1)

	// publish a new layer
	layer, err := txAPI.GetLayer(layerFirst)
	require.NoError(t, err)
	events.ReportNewLayer(events.NewLayer{
		Layer:  layer,
		Status: events.LayerStatusTypeConfirmed,
	})

	// close the stream
	log.Info("closing event stream")
	events.CloseEventReporter()

	// wait for the goroutine to finish
	wg.Wait()
}

func TestLayerStream_comprehensive(t *testing.T) {
<<<<<<< HEAD
	if testing.Short() {
		t.Skip()
	}
	grpcService := NewMeshService(txAPI, txMempool, &genTime, layersPerEpoch, networkID, layerDurationSec, layerAvgSize, txsPerBlock)
=======
	grpcService := NewMeshService(txAPI, mempoolMock, &genTime, layersPerEpoch, networkID, layerDurationSec, layerAvgSize, txsPerBlock)
>>>>>>> 04644f58
	shutDown := launchServer(t, grpcService)
	defer shutDown()

	// start a client
	addr := "localhost:" + strconv.Itoa(cfg.NewGrpcServerPort)

	// Set up a connection to the server.
	log.Info("dialing %s", addr)
	conn, err := grpc.Dial(addr, grpc.WithInsecure())
	require.NoError(t, err)
	defer func() {
		require.NoError(t, conn.Close())
	}()

	// Need to wait for goroutine to end before ending the test
	wg := sync.WaitGroup{}
	wg.Add(1)

	// This will block so run it in a goroutine
	go func() {
		defer wg.Done()

		// set up the grpc listener stream
		req := &pb.LayerStreamRequest{}
		c := pb.NewMeshServiceClient(conn)
		stream, err := c.LayerStream(context.Background(), req)
		require.NoError(t, err, "stream request returned unexpected error")

		var res *pb.LayerStreamResponse

		res, err = stream.Recv()
		require.NoError(t, err, "got error from stream")
		require.Equal(t, uint32(0), res.Layer.Number.Number)
		require.Equal(t, events.LayerStatusTypeConfirmed, int(res.Layer.Status))
		checkLayer(t, res.Layer)

		// look for EOF
		_, err = stream.Recv()
		require.Equal(t, io.EOF, err, "expected EOF from stream")
	}()

	// initialize the streamer
	log.Info("initializing event stream")
	require.NoError(t, events.InitializeEventReporterWithOptions("", 0, true))

	layer, err := txAPI.GetLayer(layerFirst)
	require.NoError(t, err)
	events.ReportNewLayer(events.NewLayer{
		Layer:  layer,
		Status: events.LayerStatusTypeConfirmed,
	})

	// close the stream
	log.Info("closing event stream")
	events.CloseEventReporter()

	// wait for the goroutine
	wg.Wait()
}

func checkAccountDataQueryItemAccount(t *testing.T, dataItem interface{}) {
	switch x := dataItem.(type) {
	case *pb.AccountData_AccountWrapper:
		// Check the account, nonce, and balance
		require.Equal(t, addr1.Bytes(), x.AccountWrapper.AccountId.Address,
			"inner account has bad address")
		require.Equal(t, uint64(accountCounter), x.AccountWrapper.StateCurrent.Counter,
			"inner account has bad current counter")
		require.Equal(t, uint64(accountBalance), x.AccountWrapper.StateCurrent.Balance.Value,
			"inner account has bad current balance")
		require.Equal(t, uint64(accountCounter+1), x.AccountWrapper.StateProjected.Counter,
			"inner account has bad projected counter")
		require.Equal(t, uint64(accountBalance+1), x.AccountWrapper.StateProjected.Balance.Value,
			"inner account has bad projected balance")
	default:
		require.Fail(t, "inner account data item has wrong data type")
	}
}

func checkAccountDataQueryItemReward(t *testing.T, dataItem interface{}) {
	switch x := dataItem.(type) {
	case *pb.AccountData_Reward:
		require.Equal(t, uint32(layerFirst), x.Reward.Layer.Number)
		require.Equal(t, uint64(rewardAmount), x.Reward.Total.Value)
		require.Equal(t, uint64(rewardAmount), x.Reward.LayerReward.Value)
		require.Equal(t, addr1.Bytes(), x.Reward.Coinbase.Address)
	default:
		require.Fail(t, "inner account data item has wrong data type")
	}
}

func checkAccountMeshDataItemTx(t *testing.T, dataItem interface{}) {
	switch x := dataItem.(type) {
	case *pb.AccountMeshData_Transaction:
		// Check the sender
		require.Equal(t, globalTx.Origin().Bytes(), x.Transaction.Signature.PublicKey,
			"inner coin transfer tx has bad sender")
		require.Equal(t, globalTx.Amount, x.Transaction.Amount.Value,
			"inner coin transfer tx has bad amount")
		require.Equal(t, globalTx.AccountNonce, x.Transaction.Counter,
			"inner coin transfer tx has bad counter")

		// Need to further check tx type
		switch y := x.Transaction.Datum.(type) {
		case *pb.Transaction_CoinTransfer:
			require.Equal(t, globalTx.Recipient.Bytes(), y.CoinTransfer.Receiver.Address,
				"inner coin transfer tx has bad recipient")
		default:
			require.Fail(t, "inner tx has wrong tx data type")
		}
	default:
		require.Fail(t, "inner account data item has wrong data type")
	}
}

func checkAccountMeshDataItemActivation(t *testing.T, dataItem interface{}) {
	switch x := dataItem.(type) {
	case *pb.AccountMeshData_Activation:
		require.Equal(t, globalAtx.ID().Bytes(), x.Activation.Id.Id)
		require.Equal(t, uint32(globalAtx.PubLayerID), x.Activation.Layer.Number)
		require.Equal(t, globalAtx.NodeID.ToBytes(), x.Activation.SmesherId.Id)
		require.Equal(t, globalAtx.Coinbase.Bytes(), x.Activation.Coinbase.Address)
		require.Equal(t, globalAtx.PrevATXID.Bytes(), x.Activation.PrevAtx.Id)
		require.Equal(t, uint64(commitmentSize), x.Activation.CommitmentSize)
	default:
		require.Fail(t, "inner account data item has wrong tx data type")
	}
}

func checkAccountDataItemReward(t *testing.T, dataItem interface{}) {
	switch x := dataItem.(type) {
	case *pb.AccountData_Reward:
		require.Equal(t, uint64(rewardAmount), x.Reward.Total.Value)
		require.Equal(t, uint32(layerFirst), x.Reward.Layer.Number)
		require.Equal(t, uint64(rewardAmount*2), x.Reward.LayerReward.Value)
		require.Equal(t, addr1.Bytes(), x.Reward.Coinbase.Address)

	default:
		require.Fail(t, "inner account data item has wrong data type")
	}
}

func checkAccountDataItemReceipt(t *testing.T, dataItem interface{}) {
	switch x := dataItem.(type) {
	// We should check more data elements here but this isn't really implemented yet so for now
	// just check one as a sanity check
	case *pb.AccountData_Receipt:
		require.Equal(t, uint32(receiptIndex), x.Receipt.Index)

	default:
		require.Fail(t, "inner account data item has wrong data type")
	}
}

func checkAccountDataItemAccount(t *testing.T, dataItem interface{}) {
	switch x := dataItem.(type) {
	case *pb.AccountData_AccountWrapper:
		require.Equal(t, addr1.Bytes(), x.AccountWrapper.AccountId.Address)
		require.Equal(t, uint64(accountBalance), x.AccountWrapper.StateCurrent.Balance.Value)
		require.Equal(t, uint64(accountCounter), x.AccountWrapper.StateCurrent.Counter)
		require.Equal(t, uint64(accountBalance+1), x.AccountWrapper.StateProjected.Balance.Value)
		require.Equal(t, uint64(accountCounter+1), x.AccountWrapper.StateProjected.Counter)

	default:
		require.Fail(t, "inner account data item has wrong data type")
	}
}

func checkGlobalStateDataReward(t *testing.T, dataItem interface{}) {
	switch x := dataItem.(type) {
	case *pb.GlobalStateData_Reward:
		require.Equal(t, uint64(rewardAmount), x.Reward.Total.Value)
		require.Equal(t, uint32(layerFirst), x.Reward.Layer.Number)
		require.Equal(t, uint64(rewardAmount*2), x.Reward.LayerReward.Value)
		require.Equal(t, addr1.Bytes(), x.Reward.Coinbase.Address)

	default:
		require.Fail(t, "inner account data item has wrong data type")
	}
}

func checkGlobalStateDataReceipt(t *testing.T, dataItem interface{}) {
	switch x := dataItem.(type) {
	case *pb.GlobalStateData_Receipt:
		require.Equal(t, uint32(receiptIndex), x.Receipt.Index)

	default:
		require.Fail(t, "inner account data item has wrong data type")
	}
}

func checkGlobalStateDataAccountWrapper(t *testing.T, dataItem interface{}) {
	switch x := dataItem.(type) {
	case *pb.GlobalStateData_AccountWrapper:
		require.Equal(t, addr1.Bytes(), x.AccountWrapper.AccountId.Address)
		require.Equal(t, uint64(accountBalance), x.AccountWrapper.StateCurrent.Balance.Value)
		require.Equal(t, uint64(accountCounter), x.AccountWrapper.StateCurrent.Counter)
		require.Equal(t, uint64(accountBalance+1), x.AccountWrapper.StateProjected.Balance.Value)
		require.Equal(t, uint64(accountCounter+1), x.AccountWrapper.StateProjected.Counter)

	default:
		require.Fail(t, "inner account data item has wrong data type")
	}
}

func checkGlobalStateDataGlobalState(t *testing.T, dataItem interface{}) {
	switch x := dataItem.(type) {
	case *pb.GlobalStateData_GlobalState:
		require.Equal(t, uint32(layerFirst), x.GlobalState.Layer.Number)
		require.Equal(t, stateRoot.Bytes(), x.GlobalState.RootHash)

	default:
		require.Fail(t, "inner account data item has wrong data type")
	}
}

func TestMultiService(t *testing.T) {
	cfg.NewGrpcServerPort = 9192
	svc1 := NewNodeService(&networkMock, txAPI, &genTime, &SyncerMock{})
	svc2 := NewMeshService(txAPI, mempoolMock, &genTime, layersPerEpoch, networkID, layerDurationSec, layerAvgSize, txsPerBlock)
	shutDown := launchServer(t, svc1, svc2)
	defer shutDown()

	// start a client
	addr := "localhost:" + strconv.Itoa(cfg.NewGrpcServerPort)

	// Set up a connection to the server.
	conn, err := grpc.Dial(addr, grpc.WithInsecure())
	require.NoError(t, err)
	defer func() {
		require.NoError(t, conn.Close())
	}()
	c1 := pb.NewNodeServiceClient(conn)
	c2 := pb.NewMeshServiceClient(conn)

	// call endpoints and validate results
	const message = "Hello World"
	res1, err1 := c1.Echo(context.Background(), &pb.EchoRequest{
		Msg: &pb.SimpleString{Value: message}})
	require.NoError(t, err1)
	require.Equal(t, message, res1.Msg.Value)
	res2, err2 := c2.GenesisTime(context.Background(), &pb.GenesisTimeRequest{})
	require.NoError(t, err2)
	require.Equal(t, uint64(genTime.GetGenesisTime().Unix()), res2.Unixtime.Value)

	// Make sure that shutting down the grpc service shuts them both down
	shutDown()

	// Make sure NodeService is off
	res1, err1 = c1.Echo(context.Background(), &pb.EchoRequest{
		Msg: &pb.SimpleString{Value: message}})
	require.Error(t, err1)
	require.Contains(t, err1.Error(), "rpc error: code = Unavailable")

	// Make sure MeshService is off
	res2, err2 = c2.GenesisTime(context.Background(), &pb.GenesisTimeRequest{})
	require.Error(t, err2)
	require.Contains(t, err2.Error(), "rpc error: code = Unavailable")
}

func TestJsonApi(t *testing.T) {
	const message = "hello world!"

	// we cannot start the gateway service without enabling at least one service
	require.Equal(t, cfg.StartNodeService, false)
	require.Equal(t, cfg.StartMeshService, false)
	shutDown := launchServer(t)
	payload := marshalProto(t, &pb.EchoRequest{Msg: &pb.SimpleString{Value: message}})
	url := fmt.Sprintf("http://127.0.0.1:%d/%s", cfg.NewJSONServerPort, "v1/node/echo")
	t.Log("sending POST request to", url)
	_, err := http.Post(url, "application/json", strings.NewReader(payload))
	require.Error(t, err)
	require.Contains(t, err.Error(), fmt.Sprintf(
		"dial tcp 127.0.0.1:%d: connect: connection refused",
		cfg.NewJSONServerPort))
	shutDown()

	// enable services and try again
	svc1 := NewNodeService(&networkMock, txAPI, &genTime, &SyncerMock{})
	svc2 := NewMeshService(txAPI, mempoolMock, &genTime, layersPerEpoch, networkID, layerDurationSec, layerAvgSize, txsPerBlock)
	cfg.StartNodeService = true
	cfg.StartMeshService = true
	shutDown = launchServer(t, svc1, svc2)
	defer shutDown()

	// generate request payload (api input params)
	payload = marshalProto(t, &pb.EchoRequest{Msg: &pb.SimpleString{Value: message}})
	respBody, respStatus := callEndpoint(t, "v1/node/echo", payload)
	require.Equal(t, http.StatusOK, respStatus)
	var msg pb.EchoResponse
	require.NoError(t, jsonpb.UnmarshalString(respBody, &msg))
	require.Equal(t, message, msg.Msg.Value)

	// Test MeshService
	respBody2, respStatus2 := callEndpoint(t, "v1/mesh/genesistime", "")
	require.Equal(t, http.StatusOK, respStatus2)
	var msg2 pb.GenesisTimeResponse
	require.NoError(t, jsonpb.UnmarshalString(respBody2, &msg2))
	require.Equal(t, uint64(genTime.GetGenesisTime().Unix()), msg2.Unixtime.Value)
}

func TestDebugService(t *testing.T) {
	svc := NewDebugService(txAPI)
	shutDown := launchServer(t, svc)
	defer shutDown()

	// start a client
	addr := "localhost:" + strconv.Itoa(cfg.NewGrpcServerPort)

	// Set up a connection to the server.
	conn, err := grpc.Dial(addr, grpc.WithInsecure())
	require.NoError(t, err)
	defer func() { require.NoError(t, conn.Close()) }()
	c := pb.NewDebugServiceClient(conn)

	// Construct an array of test cases to test each endpoint in turn
	testCases := []struct {
		name string
		run  func(*testing.T)
	}{
		{"Accounts", func(t *testing.T) {
			res, err := c.Accounts(context.Background(), &empty.Empty{})
			require.NoError(t, err)
			require.Equal(t, 2, len(res.AccountWrapper))

			// Get the list of addresses and compare them regardless of order
			var addresses [][]byte
			for _, a := range res.AccountWrapper {
				addresses = append(addresses, a.AccountId.Address)
			}
			require.Contains(t, addresses, globalTx.Origin().Bytes())
			require.Contains(t, addresses, addr1.Bytes())
		}},
	}

	// Run subtests
	for _, tc := range testCases {
		t.Run(tc.name, tc.run)
	}
}

func TestGatewayService(t *testing.T) {
	svc := NewGatewayService(&networkMock)
	shutDown := launchServer(t, svc)
	defer shutDown()

	// start a client
	addr := "localhost:" + strconv.Itoa(cfg.NewGrpcServerPort)

	// Set up a connection to the server.
	conn, err := grpc.Dial(addr, grpc.WithInsecure())
	require.NoError(t, err)

	defer func() { require.NoError(t, conn.Close()) }()
	c := pb.NewGatewayServiceClient(conn)

	// This should fail
	poetMessage := []byte("")
	req := &pb.BroadcastPoetRequest{Data: poetMessage}
	res, err := c.BroadcastPoet(context.Background(), req)
	require.Nil(t, res, "expected request to fail")
	require.Error(t, err, "expected request to fail")

	// This should work. Any nonzero byte string should work as we don't perform any additional validation.
	poetMessage = []byte("123")
	req.Data = poetMessage
	res, err = c.BroadcastPoet(context.Background(), req)
	require.NotNil(t, res, "expected request to succeed")
	require.Equal(t, int32(code.Code_OK), res.Status.Code)
	require.NoError(t, err, "expected request to succeed")
	require.Equal(t, networkMock.GetBroadcast(), poetMessage,
		"expected network mock to broadcast input poet message")
}<|MERGE_RESOLUTION|>--- conflicted
+++ resolved
@@ -1953,14 +1953,10 @@
 }
 
 func TestAccountDataStream_comprehensive(t *testing.T) {
-<<<<<<< HEAD
 	if testing.Short() {
 		t.Skip()
 	}
-	svc := NewGlobalStateService(&networkMock, txAPI, &genTime, &SyncerMock{})
-=======
 	svc := NewGlobalStateService(&networkMock, txAPI, &genTime, &SyncerMock{}, mempoolMock)
->>>>>>> 04644f58
 	shutDown := launchServer(t, svc)
 	defer shutDown()
 
@@ -2153,14 +2149,10 @@
 }
 
 func TestLayerStream_comprehensive(t *testing.T) {
-<<<<<<< HEAD
 	if testing.Short() {
 		t.Skip()
 	}
-	grpcService := NewMeshService(txAPI, txMempool, &genTime, layersPerEpoch, networkID, layerDurationSec, layerAvgSize, txsPerBlock)
-=======
 	grpcService := NewMeshService(txAPI, mempoolMock, &genTime, layersPerEpoch, networkID, layerDurationSec, layerAvgSize, txsPerBlock)
->>>>>>> 04644f58
 	shutDown := launchServer(t, grpcService)
 	defer shutDown()
 
