package eligibility

import (
	"bytes"
	"crypto/sha256"
	"encoding/binary"
	"errors"
	"github.com/hashicorp/golang-lru"
	"github.com/nullstyle/go-xdr/xdr3"
	"github.com/spacemeshos/go-spacemesh/common/types"
	"github.com/spacemeshos/go-spacemesh/config"
	eCfg "github.com/spacemeshos/go-spacemesh/hare/eligibility/config"
	"github.com/spacemeshos/go-spacemesh/log"
	"math"
	"sync"
)

const vrfMsgCacheSize = 20 // numRounds per layer is <= 2. numConcurrentLayers<=10 (typically <=2) so numRounds*numConcurrentLayers <= 2*10 = 20 is a good upper bound
const activesCacheSize = 5 // we don't expect to handle more than two layers concurrently

var (
	errGenesis            = errors.New("no data about active nodes for genesis")
	errNoContextualBlocks = errors.New("no contextually valid blocks")
)

type valueProvider interface {
	Value(layer types.LayerID) (uint32, error)
}

// a func to retrieve the active set size for the provided layer
// this func is assumed to be cpu intensive and hence we cache its results
type activeSetFunc func(epoch types.EpochID, view map[types.BlockID]struct{}) (map[string]uint64, error)

type signer interface {
	Sign(msg []byte) ([]byte, error)
}

type goodBlocksProvider interface {
	ContextuallyValidBlock(layer types.LayerID) (map[types.BlockID]struct{}, error)
}

// a function to verify the message with the signature and its public key.
type verifierFunc = func(msg, sig, pub []byte) (bool, error)

// Oracle is the hare eligibility oracle
type Oracle struct {
	lock               sync.Mutex
	beacon             valueProvider
	getActiveSet       activeSetFunc
	vrfSigner          signer
	vrfVerifier        verifierFunc
	layersPerEpoch     uint16
	vrfMsgCache        addGet
	activesCache       addGet
	genesisTotalWeight uint64
	blocksProvider     goodBlocksProvider
	cfg                eCfg.Config
	log.Log
}

// Returns the relative layer id that w.h.p. we have agreement on its contextually valid blocks
// safe layer is defined to be the confidence param layers prior to the provided Layer
func safeLayer(layer types.LayerID, safetyParam types.LayerID) types.LayerID {
	if layer <= safetyParam { // assuming genesis is zero
		return config.Genesis
	}

	return layer - safetyParam
}

func roundedSafeLayer(layer types.LayerID, safetyParam types.LayerID,
	layersPerEpoch uint16, epochOffset types.LayerID) types.LayerID {

	sl := safeLayer(layer, safetyParam)
	if sl == config.Genesis {
		return config.Genesis
	}

	se := types.LayerID(sl.GetEpoch(layersPerEpoch)) // the safe epoch

	roundedLayer := se*types.LayerID(layersPerEpoch) + epochOffset
	if sl >= roundedLayer { // the safe layer is after the rounding threshold
		return roundedLayer // round to threshold
	}

	if roundedLayer <= types.LayerID(layersPerEpoch) { // we can't go before genesis
		return config.Genesis // just return genesis
	}

	// round to the previous epoch threshold
	return roundedLayer - types.LayerID(layersPerEpoch)
}

// New returns a new eligibility oracle instance.
func New(beacon valueProvider, activeSetFunc activeSetFunc, vrfVerifier verifierFunc, vrfSigner signer,
	layersPerEpoch uint16, genesisTotalWeight uint64, goodBlocksProvider goodBlocksProvider,
	cfg eCfg.Config, log log.Log) *Oracle {
	vmc, e := lru.New(vrfMsgCacheSize)
	if e != nil {
		log.Panic("Could not create lru cache err=%v", e)
	}

	ac, e := lru.New(activesCacheSize)
	if e != nil {
		log.Panic("Could not create lru cache err=%v", e)
	}

	return &Oracle{
		beacon:             beacon,
		getActiveSet:       activeSetFunc,
		vrfVerifier:        vrfVerifier,
		vrfSigner:          vrfSigner,
		layersPerEpoch:     layersPerEpoch,
		vrfMsgCache:        vmc,
		activesCache:       ac,
		genesisTotalWeight: genesisTotalWeight,
		blocksProvider:     goodBlocksProvider,
		cfg:                cfg,
		Log:                log,
	}
}

type vrfMessage struct {
	Beacon uint32
	Round  int32
	Layer  types.LayerID
}

func buildKey(l types.LayerID, r int32) [2]uint64 {
	return [2]uint64{uint64(l), uint64(r)}
}

// buildVRFMessage builds the VRF message used as input for the BLS (msg=Beacon##Layer##Round)
func (o *Oracle) buildVRFMessage(layer types.LayerID, round int32) ([]byte, error) {
	key := buildKey(layer, round)

	o.lock.Lock()

	// check cache
	if val, exist := o.vrfMsgCache.Get(key); exist {
		o.lock.Unlock()
		return val.([]byte), nil
	}

	// get value from Beacon
	v, err := o.beacon.Value(layer)
	if err != nil {
		o.With().Error("Could not get hare Beacon value", log.Err(err), layer, log.Int32("round", round))
		o.lock.Unlock()
		return nil, err
	}

	// marshal message
	var w bytes.Buffer
	msg := vrfMessage{Beacon: v, Round: round, Layer: layer}
	_, err = xdr.Marshal(&w, &msg)
	if err != nil {
		o.With().Error("Fatal: could not marshal xdr", log.Err(err))
		o.lock.Unlock()
		return nil, err
	}

	val := w.Bytes()
	o.vrfMsgCache.Add(key, val) // update cache

	o.lock.Unlock()
	return val, nil
}

func (o *Oracle) totalWeight(layer types.LayerID) (uint64, error) {
	actives, err := o.actives(layer)
	if err != nil {
		if err == errGenesis { // we are in genesis
			return o.genesisTotalWeight, nil
		}

<<<<<<< HEAD
		o.With().Error("totalWeight erred while calling actives func", log.Err(err), log.LayerID(uint64(layer)))
=======
		o.With().Error("activeSetSize erred while calling actives func", log.Err(err), layer)
>>>>>>> 2f831f3a
		return 0, err
	}

	var totalWeight uint64
	for _, w := range actives {
		totalWeight += w
	}
	return totalWeight, nil
}

// Eligible checks if ID is eligible on the given Layer where msg is the VRF message, sig is the role proof and assuming commSize as the expected committee size
func (o *Oracle) Eligible(layer types.LayerID, round int32, committeeSize int, id types.NodeID, sig []byte) (bool, error) {
	msg, err := o.buildVRFMessage(layer, round)
	if err != nil {
		o.Error("eligibility: could not build VRF message")
		return false, err
	}

	// validate message
	res, err := o.vrfVerifier(msg, sig, id.VRFPublicKey)
	if err != nil {
		o.Error("eligibility: VRF verification failed: %v", err)
		return false, err
	}
	if !res {
		o.With().Info("eligibility: a node did not pass VRF signature verification",
			id,
			layer)
		return false, nil
	}

	// get active set size
	totalWeight, err := o.totalWeight(layer)
	if err != nil {
		return false, err
	}

	// require totalWeight > 0
	if totalWeight == 0 {
		o.Warning("eligibility: active set size is zero")
		return false, errors.New("active set size is zero")
	}

	// calc hash & check threshold
	sha := sha256.Sum256(sig)
	shaUint32 := binary.LittleEndian.Uint32(sha[:4])
	// avoid division (no floating point) & do operations on uint64 to avoid overflow
	if totalWeight*uint64(shaUint32) > uint64(committeeSize)*uint64(math.MaxUint32) {
		o.With().Info("eligibility: node did not pass VRF eligibility threshold",
			id,
			log.Int("committee_size", committeeSize),
			log.Uint64("total_weight", totalWeight),
			log.Int32("round", round),
			layer)
		return false, nil
	}

	// lower or equal
	return true, nil
}

// Proof returns the role proof for the current Layer & Round
func (o *Oracle) Proof(layer types.LayerID, round int32) ([]byte, error) {
	msg, err := o.buildVRFMessage(layer, round)
	if err != nil {
		o.Error("Proof: could not build VRF message err=%v", err)
		return nil, err
	}

	sig, err := o.vrfSigner.Sign(msg)
	if err != nil {
		o.Error("Proof: could not sign VRF message err=%v", err)
		return nil, err
	}

	return sig, nil
}

// Returns a map of all active nodes in the specified layer id
func (o *Oracle) actives(layer types.LayerID) (map[string]uint64, error) {
	sl := roundedSafeLayer(layer, types.LayerID(o.cfg.ConfidenceParam), o.layersPerEpoch, types.LayerID(o.cfg.EpochOffset))
	safeEp := sl.GetEpoch(o.layersPerEpoch)

	// check genesis
	if safeEp.IsGenesis() {
		return nil, errGenesis
	}

	// lock until any return
	// note: no need to lock per safeEp - we do not expect many concurrent requests per safeEp (max two)
	o.lock.Lock()

	// check cache
	if val, exist := o.activesCache.Get(safeEp); exist {
		o.lock.Unlock()
		return val.(map[string]uint64), nil
	}

	// build a map of all blocks on the current layer
	mp, err := o.blocksProvider.ContextuallyValidBlock(sl)
	if err != nil {
		o.lock.Unlock()
		return nil, err
	}

	// no contextually valid blocks
	if len(mp) == 0 {
		o.With().Error("Could not calculate hare active set size: no contextually valid blocks",
			layer, layer.GetEpoch(o.layersPerEpoch),
			log.FieldNamed("safe_layer_id", sl), log.FieldNamed("safe_epoch_id", safeEp))
		o.lock.Unlock()
		return nil, errNoContextualBlocks
	}

	activeMap, err := o.getActiveSet(safeEp, mp)
	if err != nil {
		o.With().Error("Could not retrieve active set size", log.Err(err), layer, layer.GetEpoch(o.layersPerEpoch),
			log.FieldNamed("safe_layer_id", sl), log.FieldNamed("safe_epoch_id", safeEp))
		o.lock.Unlock()
		return nil, err
	}

	// update
	o.activesCache.Add(safeEp, activeMap)

	o.lock.Unlock()
	return activeMap, nil
}

// IsIdentityActiveOnConsensusView returns true if the provided identity is active on the consensus view derived
// from the specified layer, false otherwise.
func (o *Oracle) IsIdentityActiveOnConsensusView(edID string, layer types.LayerID) (bool, error) {
	actives, err := o.actives(layer)
	if err != nil {
		if err == errGenesis { // we are in genesis
			return true, nil // all ids are active in genesis
		}

		o.With().Error("IsIdentityActiveOnConsensusView erred while calling actives func", layer, log.Err(err))
		return false, err
	}
	_, exist := actives[edID]

	return exist, nil
}<|MERGE_RESOLUTION|>--- conflicted
+++ resolved
@@ -174,11 +174,7 @@
 			return o.genesisTotalWeight, nil
 		}
 
-<<<<<<< HEAD
-		o.With().Error("totalWeight erred while calling actives func", log.Err(err), log.LayerID(uint64(layer)))
-=======
-		o.With().Error("activeSetSize erred while calling actives func", log.Err(err), layer)
->>>>>>> 2f831f3a
+		o.With().Error("totalWeight erred while calling actives func", log.Err(err), layer)
 		return 0, err
 	}
 
