package hare

import (
	"context"
	"errors"
	"os"
	"sync"
	"testing"
	"time"

	"github.com/golang/mock/gomock"
	"github.com/stretchr/testify/require"

	"github.com/spacemeshos/go-spacemesh/codec"
	"github.com/spacemeshos/go-spacemesh/common/types"
	"github.com/spacemeshos/go-spacemesh/datastore"
	"github.com/spacemeshos/go-spacemesh/eligibility"
	"github.com/spacemeshos/go-spacemesh/hare/config"
	"github.com/spacemeshos/go-spacemesh/hare/mocks"
	"github.com/spacemeshos/go-spacemesh/hare3"
	"github.com/spacemeshos/go-spacemesh/log/logtest"
	"github.com/spacemeshos/go-spacemesh/p2p/pubsub"
	pubsubmocks "github.com/spacemeshos/go-spacemesh/p2p/pubsub/mocks"
	"github.com/spacemeshos/go-spacemesh/signing"
	"github.com/spacemeshos/go-spacemesh/sql"
	smocks "github.com/spacemeshos/go-spacemesh/system/mocks"
)

type mockConsensusProcess struct {
	started chan struct{}
	t       chan report
	w       chan wcReport
	id      types.LayerID
	set     *Set
}

func (mcp *mockConsensusProcess) Run(_ context.Context) ([]hare3.Hash20, error) {
	close(mcp.started)
<<<<<<< HEAD
	mcp.t <- mockReport{mcp.id, mcp.set, true, false}
	return nil, nil
=======
	mcp.t <- report{id: mcp.id, set: mcp.set, completed: true}
	mcp.w <- wcReport{id: mcp.id, coinflip: false}
}

func (mcp *mockConsensusProcess) Stop() {}

func (mcp *mockConsensusProcess) ID() types.LayerID {
	return mcp.id
>>>>>>> 52421ce9
}

func (mcp *mockConsensusProcess) SetInbox(_ any) {
}

var _ Consensus = (*mockConsensusProcess)(nil)

func newMockConsensusProcess(_ config.Config, instanceID types.LayerID, s *Set, _ Rolacle, _ *signing.EdSigner, _ pubsub.Publisher, outputChan chan report, wcChan chan wcReport, started chan struct{}) *mockConsensusProcess {
	mcp := new(mockConsensusProcess)
	mcp.started = started
	mcp.id = instanceID
	mcp.t = outputChan
	mcp.w = wcChan
	mcp.set = s
	return mcp
}

func noopPubSub(tb testing.TB) pubsub.PublishSubsciber {
	tb.Helper()
	ctrl := gomock.NewController(tb)
	publisher := pubsubmocks.NewMockPublishSubsciber(ctrl)
	publisher.EXPECT().
		Publish(gomock.Any(), gomock.Any(), gomock.Any()).
		Return(nil).
		AnyTimes()
	publisher.EXPECT().
		Register(gomock.Any(), gomock.Any()).
		AnyTimes()
	return publisher
}

func newMockMesh(tb testing.TB) *mocks.Mockmesh {
	tb.Helper()
	return mocks.NewMockmesh(gomock.NewController(tb))
}

func randomProposal(lyrID types.LayerID, beacon types.Beacon) *types.Proposal {
	p := genLayerProposal(lyrID, nil)
	p.Ballot.RefBallot = types.EmptyBallotID
	p.Ballot.EpochData = &types.EpochData{
		Beacon: beacon,
	}
	signer, _ := signing.NewEdSigner()
	p.Ballot.Signature = signer.Sign(signing.BALLOT, p.Ballot.SignedBytes())
	p.Signature = signer.Sign(signing.BALLOT, p.SignedBytes())
	p.TxIDs = []types.TransactionID{}
	p.SmesherID = signer.NodeID()
	p.Initialize()
	return p
}

func TestMain(m *testing.M) {
	types.SetLayersPerEpoch(4)
	instanceID0 = types.GetEffectiveGenesis()
	instanceID1 = instanceID0.Add(1)
	instanceID2 = instanceID0.Add(2)
	instanceID3 = instanceID0.Add(3)
	instanceID4 = instanceID0.Add(4)
	instanceID5 = instanceID0.Add(5)
	instanceID6 = instanceID0.Add(6)

	res := m.Run()
	os.Exit(res)
}

func TestHare_New(t *testing.T) {
	ctrl := gomock.NewController(t)

	signer, err := signing.NewEdSigner()
	require.NoError(t, err)

	edVerifier, err := signing.NewEdVerifier()
	require.NoError(t, err)

	logger := logtest.New(t).WithName(t.Name())
	cfg := config.Config{N: 10, RoundDuration: 2 * time.Second, ExpectedLeaders: 5, LimitIterations: 1000, LimitConcurrent: 1000, Hdist: 20}
	h := New(
		datastore.NewCachedDB(sql.InMemory(), logtest.New(t)),
		cfg,
		noopPubSub(t),
		signer,
		edVerifier,
		signer.NodeID(),
		make(chan LayerOutput, 1),
		smocks.NewMockSyncStateProvider(ctrl), smocks.NewMockBeaconGetter(ctrl),
		eligibility.New(logger),
		mocks.NewMocklayerPatrol(ctrl),
		mocks.NewMockstateQuerier(ctrl),
		newMockClock(),
		mocks.NewMockweakCoin(ctrl),
		logger,
		withMesh(mocks.NewMockmesh(ctrl)),
	)
	require.NotNil(t, h)
}

func TestHare_Start(t *testing.T) {
	h := createTestHare(t, newMockMesh(t), config.DefaultConfig(), newMockClock(), noopPubSub(t), t.Name())
	require.NoError(t, h.Start(context.Background()))
	h.Close()
}

func TestHare_collectOutputAndGetResult(t *testing.T) {
	h := createTestHare(t, newMockMesh(t), config.DefaultConfig(), newMockClock(), noopPubSub(t), t.Name())

	lyrID := types.LayerID(10)
	res, err := h.getResult(lyrID)
	require.Equal(t, errNoResult, err)
	require.Nil(t, res)

	pids := []types.ProposalID{types.RandomProposalID(), types.RandomProposalID(), types.RandomProposalID()}
	set := NewSetFromValues(pids...)
	require.NoError(t, h.collectOutput(context.Background(), report{id: lyrID, set: set, completed: true}))
	lo := <-h.blockGenCh
	require.Equal(t, lyrID, lo.Layer)
	require.ElementsMatch(t, pids, lo.Proposals)

	res, err = h.getResult(lyrID)
	require.NoError(t, err)
	require.ElementsMatch(t, pids, res)

	res, err = h.getResult(lyrID.Add(1))
	require.Equal(t, errNoResult, err)
	require.Empty(t, res)
}

func TestHare_collectOutputGetResult_TerminateTooLate(t *testing.T) {
	h := createTestHare(t, newMockMesh(t), config.DefaultConfig(), newMockClock(), noopPubSub(t), t.Name())

	lyrID := types.LayerID(10)
	res, err := h.getResult(lyrID)
	require.Equal(t, errNoResult, err)
	require.Nil(t, res)

	h.setLastLayer(lyrID.Add(h.config.Hdist + 1))

	pids := []types.ProposalID{types.RandomProposalID(), types.RandomProposalID(), types.RandomProposalID()}
	set := NewSetFromValues(pids...)
	err = h.collectOutput(context.Background(), report{id: lyrID, set: set, completed: true})
	require.Equal(t, ErrTooLate, err)
	lo := <-h.blockGenCh
	require.Equal(t, lyrID, lo.Layer)
	require.ElementsMatch(t, pids, lo.Proposals)

	res, err = h.getResult(lyrID)
	require.Equal(t, err, errTooOld)
	require.Empty(t, res)
}

func TestHare_OutputCollectionLoop(t *testing.T) {
	mockMesh := newMockMesh(t)
	h := createTestHare(t, mockMesh, config.DefaultConfig(), newMockClock(), noopPubSub(t), t.Name())
	require.NoError(t, h.Start(context.Background()))

	lyrID := types.LayerID(8)
	_, err := h.broker.Register(context.Background(), lyrID)
	require.NoError(t, err)
	time.Sleep(1 * time.Second)

	h.mockCoin.EXPECT().Set(lyrID, false)
	h.wcChan <- wcReport{id: lyrID, coinflip: false}
	h.outputChan <- report{id: lyrID, set: NewEmptySet(0), completed: true}
	lo := <-h.blockGenCh
	require.Equal(t, lyrID, lo.Layer)
	require.Empty(t, lo.Proposals)
	require.Eventually(t, func() bool {
		return len(h.wcChan) == 0
	}, time.Second, 100*time.Millisecond)
}

func TestHare_malfeasanceLoop(t *testing.T) {
	mpubsub := pubsubmocks.NewMockPublishSubsciber(gomock.NewController(t))
	mpubsub.EXPECT().Register(pubsub.HareProtocol, gomock.Any())
	mockMesh := newMockMesh(t)
	h := createTestHare(t, mockMesh, config.DefaultConfig(), newMockClock(), mpubsub, t.Name())

	lid := types.LayerID(11)
	round := uint32(3)

	gossip := types.MalfeasanceGossip{
		MalfeasanceProof: types.MalfeasanceProof{
			Layer: lid,
			Proof: types.Proof{
				Type: types.HareEquivocation,
				Data: &types.HareProof{
					Messages: [2]types.HareProofMsg{
						{
							InnerMsg: types.HareMetadata{
								Layer:   lid,
								Round:   round,
								MsgHash: types.RandomHash(),
							},
							Signature: types.RandomEdSignature(),
						},
						{
							InnerMsg: types.HareMetadata{
								Layer:   lid,
								Round:   round,
								MsgHash: types.RandomHash(),
							},
							Signature: types.RandomEdSignature(),
						},
					},
				},
			},
		},
		Eligibility: &types.HareEligibilityGossip{
			Layer:  lid,
			Round:  round,
			NodeID: types.RandomNodeID(),
			Eligibility: types.HareEligibility{
				Proof: types.RandomVrfSignature(),
				Count: 3,
			},
		},
	}
	h.mchMalfeasance <- &gossip
	data, err := codec.Encode(&gossip)
	require.NoError(t, err)
	done := make(chan struct{})
	mockMesh.EXPECT().IsMalicious(gossip.Eligibility.NodeID).Return(false, nil)
	mockMesh.EXPECT().AddMalfeasanceProof(gossip.Eligibility.NodeID, &gossip.MalfeasanceProof, nil).Return(nil)
	mpubsub.EXPECT().Publish(gomock.Any(), pubsub.MalfeasanceProof, data).DoAndReturn(
		func(_ context.Context, _ string, _ []byte) error {
			close(done)
			return nil
		})
	require.NoError(t, h.Start(context.Background()))
	defer h.Close()
	require.Eventually(t, func() bool {
		select {
		case <-done:
			return true
		default:
			return false
		}
	}, time.Second, 100*time.Millisecond)
}

func TestHare_onTick(t *testing.T) {
	cfg := config.DefaultConfig()
	cfg.N = 2
	cfg.RoundDuration = 1
	cfg.Hdist = 1
	clock := newMockClock()
	mockMesh := newMockMesh(t)
	h := createTestHare(t, mockMesh, cfg, clock, noopPubSub(t), t.Name())

	h.networkDelta = 0
	createdChan := make(chan struct{}, 1)
	startedChan := make(chan struct{}, 1)
	var nmcp *mockConsensusProcess
	h.factory = func(ctx context.Context, cfg config.Config, instanceId types.LayerID, s *Set, oracle Rolacle, sig *signing.EdSigner, _ *types.VRFPostIndex, p2p pubsub.Publisher, comm communication, clock RoundClock) Consensus {
		nmcp = newMockConsensusProcess(cfg, instanceId, s, oracle, sig, p2p, comm.report, comm.wc, startedChan)
		close(createdChan)
		return nmcp
	}

	require.NoError(t, h.Start(context.Background()))

	lyrID := types.GetEffectiveGenesis().Add(1)
	beacon := types.RandomBeacon()
	pList := []*types.Proposal{
		randomProposal(lyrID, beacon),
		randomProposal(lyrID, beacon),
		randomProposal(lyrID, beacon),
	}
	for _, p := range pList {
		mockMesh.EXPECT().GetAtxHeader(p.AtxID).Return(&types.ActivationTxHeader{BaseTickHeight: 11, TickCount: 1}, nil)
	}
	mockMesh.EXPECT().GetEpochAtx(lyrID.GetEpoch(), h.nodeID).Return(&types.ActivationTxHeader{BaseTickHeight: 11, TickCount: 1}, nil)
	mockMesh.EXPECT().VRFNonce(h.nodeID, lyrID.GetEpoch()).Return(types.VRFPostIndex(1), nil)
	mockMesh.EXPECT().Proposals(lyrID).Return(pList, nil)
	h.mockCoin.EXPECT().Set(lyrID, gomock.Any())

	mockBeacons := smocks.NewMockBeaconGetter(gomock.NewController(t))
	h.beacons = mockBeacons
	h.mockRoracle.EXPECT().IsIdentityActiveOnConsensusView(gomock.Any(), gomock.Any(), lyrID).Return(true, nil).Times(1)
	mockBeacons.EXPECT().GetBeacon(lyrID.GetEpoch()).Return(beacon, nil).Times(1)

	var wg sync.WaitGroup
	wg.Add(1)
	go func() {
		clock.advanceLayer()
		<-createdChan
		<-startedChan
		wg.Done()
	}()

	wg.Wait()
	out := <-h.blockGenCh
	require.Equal(t, lyrID, out.Layer)
	require.ElementsMatch(t, types.ToProposalIDs(pList), out.Proposals)

	lyrID = lyrID.Add(1)
	// consensus process is closed, should not process any tick
	wg.Add(1)
	go func() {
		clock.advanceLayer()
		h.Close()
		wg.Done()
	}()

	// collect output one more time
	wg.Wait()
	res2, err := h.getResult(lyrID)
	require.Equal(t, errNoResult, err)
	require.Empty(t, res2)
}

func TestHare_onTick_notMining(t *testing.T) {
	cfg := config.DefaultConfig()
	cfg.N = 2
	cfg.RoundDuration = 1
	cfg.Hdist = 1
	clock := newMockClock()
	mockMesh := newMockMesh(t)
	h := createTestHare(t, mockMesh, cfg, clock, noopPubSub(t), t.Name())

	h.networkDelta = 0
	createdChan := make(chan struct{}, 1)
	startedChan := make(chan struct{}, 1)
	var nmcp *mockConsensusProcess
	h.factory = func(ctx context.Context, cfg config.Config, instanceId types.LayerID, s *Set, oracle Rolacle, sig *signing.EdSigner, _ *types.VRFPostIndex, p2p pubsub.Publisher, comm communication, clock RoundClock) Consensus {
		nmcp = newMockConsensusProcess(cfg, instanceId, s, oracle, sig, p2p, comm.report, comm.wc, startedChan)
		close(createdChan)
		return nmcp
	}

	require.NoError(t, h.Start(context.Background()))

	lyrID := types.GetEffectiveGenesis().Add(1)
	beacon := types.RandomBeacon()
	pList := []*types.Proposal{
		randomProposal(lyrID, beacon),
		randomProposal(lyrID, beacon),
		randomProposal(lyrID, beacon),
	}
	mockMesh.EXPECT().GetEpochAtx(lyrID.GetEpoch(), h.nodeID).Return(nil, sql.ErrNotFound)
	mockMesh.EXPECT().VRFNonce(h.nodeID, lyrID.GetEpoch()).Return(types.VRFPostIndex(1), nil)
	mockMesh.EXPECT().Proposals(lyrID).Return(pList, nil)
	h.mockCoin.EXPECT().Set(lyrID, gomock.Any())

	mockBeacons := smocks.NewMockBeaconGetter(gomock.NewController(t))
	h.beacons = mockBeacons
	h.mockRoracle.EXPECT().IsIdentityActiveOnConsensusView(gomock.Any(), gomock.Any(), lyrID).Return(false, nil).Times(1)
	mockBeacons.EXPECT().GetBeacon(lyrID.GetEpoch()).Return(beacon, nil).Times(1)

	var wg sync.WaitGroup
	wg.Add(1)
	go func() {
		clock.advanceLayer()
		<-createdChan
		<-startedChan
		wg.Done()
	}()

	wg.Wait()
	out := <-h.blockGenCh
	require.Equal(t, lyrID, out.Layer)
	require.ElementsMatch(t, types.ToProposalIDs(pList), out.Proposals)
}

func TestHare_onTick_NoBeacon(t *testing.T) {
	lyr := types.LayerID(199)

	h := createTestHare(t, newMockMesh(t), config.DefaultConfig(), newMockClock(), noopPubSub(t), t.Name())
	h.mockRoracle.EXPECT().IsIdentityActiveOnConsensusView(gomock.Any(), gomock.Any(), lyr).Return(true, nil).MaxTimes(1)
	mockBeacons := smocks.NewMockBeaconGetter(gomock.NewController(t))
	h.beacons = mockBeacons
	mockBeacons.EXPECT().GetBeacon(lyr.GetEpoch()).Return(types.EmptyBeacon, errors.New("whatever")).Times(1)
	h.broker.Start(context.Background())
	defer h.broker.Close()

	started, err := h.onTick(context.Background(), lyr)
	require.NoError(t, err)
	require.False(t, started)
}

func TestHare_onTick_NotSynced(t *testing.T) {
	lyr := types.LayerID(199)

	h := createTestHare(t, newMockMesh(t), config.DefaultConfig(), newMockClock(), noopPubSub(t), t.Name())
	mockSyncS := smocks.NewMockSyncStateProvider(gomock.NewController(t))
	h.broker.nodeSyncState = mockSyncS
	h.broker.Start(context.Background())

	mockSyncS.EXPECT().IsSynced(gomock.Any()).Return(false).Times(2)
	started, err := h.onTick(context.Background(), lyr)
	require.NoError(t, err)
	require.False(t, started)

	mockSyncS.EXPECT().IsSynced(gomock.Any()).Return(true).Times(2)
	mockSyncS.EXPECT().IsBeaconSynced(gomock.Any()).Return(false).Times(2)
	started, err = h.onTick(context.Background(), lyr)
	require.NoError(t, err)
	require.False(t, started)
	h.Close()
}

func TestHare_goodProposal(t *testing.T) {
	beacon := types.RandomBeacon()
	nodeBeacon := types.RandomBeacon()
	nodeBaseHeight := uint64(11)
	tt := []struct {
		name        string
		beacons     [3]types.Beacon
		baseHeights [3]uint64
		refBallot   []int
		expected    []int
	}{
		{
			name:        "all good",
			beacons:     [3]types.Beacon{nodeBeacon, nodeBeacon, nodeBeacon},
			baseHeights: [3]uint64{nodeBaseHeight, nodeBaseHeight, nodeBaseHeight},
			expected:    []int{0, 1, 2},
		},
		{
			name:        "tick height too high",
			beacons:     [3]types.Beacon{nodeBeacon, nodeBeacon, nodeBeacon},
			baseHeights: [3]uint64{nodeBaseHeight + 1, nodeBaseHeight, nodeBaseHeight},
			expected:    []int{1, 2},
		},
		{
			name:        "get beacon from ref ballot",
			beacons:     [3]types.Beacon{nodeBeacon, nodeBeacon, nodeBeacon},
			baseHeights: [3]uint64{nodeBaseHeight, nodeBaseHeight, nodeBaseHeight},
			refBallot:   []int{1},
			expected:    []int{0, 1, 2},
		},
		{
			name:        "some bad beacon",
			beacons:     [3]types.Beacon{nodeBeacon, beacon, nodeBeacon},
			baseHeights: [3]uint64{nodeBaseHeight, nodeBaseHeight, nodeBaseHeight},
			expected:    []int{0, 2},
		},
		{
			name:        "all bad beacon",
			beacons:     [3]types.Beacon{beacon, beacon, beacon},
			baseHeights: [3]uint64{nodeBaseHeight, nodeBaseHeight, nodeBaseHeight},
		},
	}

	for _, tc := range tt {
		tc := tc
		t.Run(tc.name, func(t *testing.T) {
			t.Parallel()

			lyrID := types.GetEffectiveGenesis().Add(1)
			mockMesh := newMockMesh(t)
			pList := []*types.Proposal{
				randomProposal(lyrID, tc.beacons[0]),
				randomProposal(lyrID, tc.beacons[1]),
				randomProposal(lyrID, tc.beacons[2]),
			}
			for i, p := range pList {
				mockMesh.EXPECT().GetAtxHeader(p.AtxID).Return(&types.ActivationTxHeader{BaseTickHeight: tc.baseHeights[i], TickCount: 1}, nil)
			}
			nodeID := types.NodeID{1, 2, 3}
			mockMesh.EXPECT().GetEpochAtx(lyrID.GetEpoch(), nodeID).Return(&types.ActivationTxHeader{BaseTickHeight: nodeBaseHeight, TickCount: 1}, nil)
			mockMesh.EXPECT().Proposals(lyrID).Return(pList, nil)
			if len(tc.refBallot) > 0 {
				for _, i := range tc.refBallot {
					refBallot := &randomProposal(lyrID.Sub(1), tc.beacons[i]).Ballot
					pList[i].EpochData = nil
					pList[i].RefBallot = refBallot.ID()
					mockMesh.EXPECT().Ballot(pList[1].RefBallot).Return(refBallot, nil)
				}
			}

			expected := make([]types.ProposalID, 0, len(tc.expected))
			for _, i := range tc.expected {
				expected = append(expected, pList[i].ID())
			}
			got := goodProposals(context.Background(), logtest.New(t), mockMesh, nodeID, lyrID, nodeBeacon)
			require.ElementsMatch(t, expected, got)
		})
	}
}

func TestHare_outputBuffer(t *testing.T) {
	h := createTestHare(t, newMockMesh(t), config.DefaultConfig(), newMockClock(), noopPubSub(t), t.Name())
	var lyr types.LayerID
	for i := uint32(1); i <= h.config.Hdist; i++ {
		lyr = types.GetEffectiveGenesis().Add(i)
		h.setLastLayer(lyr)
		require.NoError(t, h.collectOutput(context.Background(), report{id: lyr, set: NewEmptySet(0), completed: true}))
		_, ok := h.outputs[lyr]
		require.True(t, ok)
		require.EqualValues(t, i, len(h.outputs))
	}

	require.EqualValues(t, h.config.Hdist, len(h.outputs))

	// add another output
	lyr = lyr.Add(1)
	h.setLastLayer(lyr)
	require.NoError(t, h.collectOutput(context.Background(), report{id: lyr, set: NewEmptySet(0), completed: true}))
	_, ok := h.outputs[lyr]
	require.True(t, ok)
	require.EqualValues(t, h.config.Hdist, len(h.outputs))

	// make sure the oldest layer is no longer there
	_, ok = h.outputs[lyr.Sub(h.config.Hdist)]
	require.False(t, ok)
}

func TestHare_IsTooLate(t *testing.T) {
	h := createTestHare(t, newMockMesh(t), config.DefaultConfig(), newMockClock(), noopPubSub(t), t.Name())
	var lyr types.LayerID
	for i := uint32(1); i <= h.config.Hdist*2; i++ {
		lyr = types.GetEffectiveGenesis().Add(i)
		h.setLastLayer(lyr)
		_ = h.collectOutput(context.Background(), report{id: lyr, set: NewEmptySet(0), completed: true})
		_, ok := h.outputs[lyr]
		require.True(t, ok)
		if i < h.config.Hdist {
			require.EqualValues(t, i, len(h.outputs))
		} else {
			require.EqualValues(t, h.config.Hdist, len(h.outputs))
		}
	}

	for i := uint32(1); i <= h.config.Hdist; i++ {
		lyr = types.GetEffectiveGenesis().Add(i)
		require.True(t, h.outOfBufferRange(types.GetEffectiveGenesis().Add(1)))
	}
	require.False(t, h.outOfBufferRange(lyr.Add(1)))
}

func TestHare_oldestInBuffer(t *testing.T) {
	h := createTestHare(t, newMockMesh(t), config.DefaultConfig(), newMockClock(), noopPubSub(t), t.Name())
	var lyr types.LayerID
	for i := uint32(1); i <= h.config.Hdist; i++ {
		lyr = types.GetEffectiveGenesis().Add(i)
		h.setLastLayer(lyr)
		require.NoError(t, h.collectOutput(context.Background(), report{id: lyr, set: NewEmptySet(0), completed: true}))
		_, ok := h.outputs[lyr]
		require.True(t, ok)
		require.EqualValues(t, i, len(h.outputs))
	}

	require.Equal(t, types.GetEffectiveGenesis().Add(1), h.oldestResultInBuffer())

	lyr = lyr.Add(1)
	h.setLastLayer(lyr)
	require.NoError(t, h.collectOutput(context.Background(), report{id: lyr, set: NewEmptySet(0), completed: true}))
	_, ok := h.outputs[lyr]
	require.True(t, ok)
	require.EqualValues(t, h.config.Hdist, len(h.outputs))

	require.Equal(t, types.GetEffectiveGenesis().Add(2), h.oldestResultInBuffer())

	lyr = lyr.Add(2)
	h.setLastLayer(lyr)
	require.NoError(t, h.collectOutput(context.Background(), report{id: lyr, set: NewEmptySet(0), completed: true}))
	_, ok = h.outputs[lyr]
	require.True(t, ok)
	require.EqualValues(t, h.config.Hdist, len(h.outputs))

	require.Equal(t, types.GetEffectiveGenesis().Add(3), h.oldestResultInBuffer())
}

// make sure that Hare writes a weak coin value for a layer to the mesh after the CP completes,
// regardless of whether it succeeds or fails.
func TestHare_WeakCoin(t *testing.T) {
	mockMesh := newMockMesh(t)
	h := createTestHare(t, mockMesh, config.DefaultConfig(), newMockClock(), noopPubSub(t), t.Name())
	layerID := types.LayerID(10)
	h.setLastLayer(layerID)

	require.NoError(t, h.Start(context.Background()))
	defer h.Close()
	waitForMsg := func() error {
		tmr := time.NewTimer(time.Second)
		select {
		case <-tmr.C:
			return errors.New("timeout")
		case <-h.blockGenCh:
			return nil
		}
	}

	set := NewSet([]types.ProposalID{{1}, {2}})

	// complete + coin flip true
	h.mockCoin.EXPECT().Set(layerID, true)
	h.outputChan <- report{id: layerID, set: set, completed: true}
	h.wcChan <- wcReport{id: layerID, coinflip: true}
	require.NoError(t, waitForMsg())

	// incomplete + coin flip true
	h.mockCoin.EXPECT().Set(layerID, true)
	h.outputChan <- report{id: layerID, set: set, completed: false}
	h.wcChan <- wcReport{id: layerID, coinflip: true}
	require.Error(t, waitForMsg())

	// complete + coin flip false
	h.mockCoin.EXPECT().Set(layerID, false)
	h.outputChan <- report{id: layerID, set: set, completed: true}
	h.wcChan <- wcReport{id: layerID, coinflip: false}
	require.NoError(t, waitForMsg())

	// incomplete + coin flip false
	h.mockCoin.EXPECT().Set(layerID, false)
	h.outputChan <- report{id: layerID, set: set, completed: false}
	h.wcChan <- wcReport{id: layerID, coinflip: false}
	require.Error(t, waitForMsg())
}<|MERGE_RESOLUTION|>--- conflicted
+++ resolved
@@ -36,19 +36,15 @@
 
 func (mcp *mockConsensusProcess) Run(_ context.Context) ([]hare3.Hash20, error) {
 	close(mcp.started)
-<<<<<<< HEAD
-	mcp.t <- mockReport{mcp.id, mcp.set, true, false}
-	return nil, nil
-=======
 	mcp.t <- report{id: mcp.id, set: mcp.set, completed: true}
 	mcp.w <- wcReport{id: mcp.id, coinflip: false}
+	return nil, nil
 }
 
 func (mcp *mockConsensusProcess) Stop() {}
 
 func (mcp *mockConsensusProcess) ID() types.LayerID {
 	return mcp.id
->>>>>>> 52421ce9
 }
 
 func (mcp *mockConsensusProcess) SetInbox(_ any) {
