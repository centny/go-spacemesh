--- conflicted
+++ resolved
@@ -99,13 +99,8 @@
 		numOfInstances = 5
 	)
 	//addr := address.BytesToAddress([]byte{0x01})
-<<<<<<< HEAD
 	cfg := getTestDefaultConfig(numOfInstances)
-
-=======
-	cfg := getTestDefaultConfig()
 	types.SetLayersPerEpoch(int32(cfg.LayersPerEpoch))
->>>>>>> c9c2adbd
 	path := "../tmp/test/state_" + time.Now().String()
 
 	genesisTime := time.Now().Add(20 * time.Second).Format(time.RFC3339)
@@ -280,11 +275,7 @@
 		for _, app := range suite.apps {
 			ok = ok && uint32(app.mesh.LatestLayer()) >= numberOfEpochs*uint32(app.Config.LayersPerEpoch)
 			if ok {
-<<<<<<< HEAD
-				suite.validateLastATXTotalWeight(app)
-=======
-				suite.validateLastATXActiveSetSize(app, numberOfEpochs)
->>>>>>> c9c2adbd
+				suite.validateLastATXTotalWeight(app, numberOfEpochs)
 			}
 		}
 		if ok {
@@ -432,19 +423,6 @@
 	layerAvgSize := suite.apps[0].Config.LayerAvgSize
 	patient := datamap[suite.apps[0].nodeID.Key]
 
-<<<<<<< HEAD
-	blocksAfterFirstEpoch := 0
-	for layerID := types.LayerID(layersPerEpoch); layerID <= untilLayer; layerID++ {
-		blocksAfterFirstEpoch += len(patient.layertoblocks[layerID])
-	}
-
-	// assert number of blocks
-	totalEpochs := int(untilLayer.GetEpoch(uint16(layersPerEpoch))) + 1
-	exp := (layerAvgSize * layersPerEpoch) * (totalEpochs - 1)
-	assert.Equal(suite.T(), exp, blocksAfterFirstEpoch,
-		fmt.Sprintf("not good num of blocks got: %v, want: %v. untilLayer: %v, layersPerEpoch: %v layerAvgSize: %v totalEpochs: %v",
-			blocksAfterFirstEpoch, exp, untilLayer, layersPerEpoch, layerAvgSize, totalEpochs))
-=======
 	lastLayer := len(patient.layertoblocks) + 5
 	log.Info("patient %v", suite.apps[0].nodeID.ShortString())
 
@@ -463,26 +441,26 @@
 
 	// assert number of blocks
 	totalEpochs := int(untilLayer.GetEpoch()) + 1
-	allMiners := len(suite.apps)
-	exp := (layerAvgSize * layersPerEpoch) / allMiners * allMiners * (totalEpochs - 2)
+	exp := (layerAvgSize * layersPerEpoch) / (totalEpochs - 2)
 	act := totalBlocks - firstEpochBlocks
 	assert.Equal(suite.T(), exp, act,
 		fmt.Sprintf("not good num of blocks got: %v, want: %v. totalBlocks: %v, firstEpochBlocks: %v, lastLayer: %v, layersPerEpoch: %v layerAvgSize: %v totalEpochs: %v datamap: %v",
 			act, exp, totalBlocks, firstEpochBlocks, lastLayer, layersPerEpoch, layerAvgSize, totalEpochs, datamap))
->>>>>>> c9c2adbd
 
 	firstAp := suite.apps[0]
 	atxDb := firstAp.blockListener.AtxDB.(*activation.DB)
-	_, err := atxDb.GetNodeLastAtxID(firstAp.nodeID)
+	atxID, err := atxDb.GetNodeLastAtxID(firstAp.nodeID)
 	assert.NoError(suite.T(), err)
-<<<<<<< HEAD
+
+	atx, err := atxDb.GetAtxHeader(atxID)
+	assert.NoError(suite.T(), err)
 	atxWeight := atx.GetWeight()
 
 	totalWeightAllEpochs := uint64(0)
 	for atx != nil {
-		log.Info("adding atx. pub layer: %v, target epoch: %v, weight: %v, totalWeight: %v",
-			atx.PubLayerID, atx.TargetEpoch(uint16(layersPerEpoch)), atx.GetWeight(), atx.TotalWeight)
-		totalWeightAllEpochs += atx.TotalWeight
+		log.Info("adding atx. pub layer: %v, target epoch: %v, weight: %v",
+			atx.PubLayerID, atx.TargetEpoch(), atx.GetWeight())
+		totalWeightAllEpochs += atx.GetWeight()
 		atx, _ = atxDb.GetAtxHeader(atx.PrevATXID)
 	}
 
@@ -492,18 +470,19 @@
 	assert.Equal(suite.T(), expectedWeight, totalWeightAllEpochs, fmt.Sprintf("not good num of atx weight got: %v, want: %v. totalEpochs: %v, allMiners: %v, atxWeight: %v", totalWeightAllEpochs, expectedWeight, totalEpochs, allMiners, atxWeight))
 }
 
-func (suite *AppTestSuite) validateLastATXTotalWeight(app *SpacemeshApp) {
+func (suite *AppTestSuite) validateLastATXTotalWeight(app *SpacemeshApp, numberOfEpochs int) {
+	atxs := app.atxDb.GetEpochAtxs(types.EpochID(numberOfEpochs - 1))
+	suite.True(len(atxs) == len(suite.apps), "atxs: %v node: %v", len(atxs), app.nodeID.Key[:5])
+
 	atx, err := app.atxBuilder.GetPrevAtx(app.nodeID)
 	suite.NoError(err)
-	suite.Equal(uint64(len(suite.apps))*atx.GetWeight(), atx.TotalWeight,
+	totalWeight := uint64(0)
+	for _, atxID := range atxs {
+		atx, _ := app.atxDb.GetAtxHeader(atxID)
+		totalWeight += atx.GetWeight()
+	}
+	suite.Equal(uint64(len(suite.apps))*atx.GetWeight(), totalWeight,
 		"atx: %v node: %v", atx.ShortString(), app.nodeID.Key[:5])
-=======
-}
-
-func (suite *AppTestSuite) validateLastATXActiveSetSize(app *SpacemeshApp, numberOfEpochs int) {
-	atxs := app.atxDb.GetEpochAtxs(types.EpochID(numberOfEpochs - 1))
-	suite.True(len(atxs) == len(suite.apps), "atxs: %v node: %v", len(atxs), app.nodeID.Key[:5])
->>>>>>> c9c2adbd
 }
 
 // travis has a 10 minutes timeout
