// Package mesh defines the main store point for all the block-mesh objects
// such as blocks, transactions and global state
package mesh

import (
	"context"
	"encoding/binary"
	"fmt"
	"math/big"
	"math/rand"
	"sync"

	"github.com/seehuhn/mt19937"
	"github.com/spacemeshos/go-spacemesh/common/types"
	"github.com/spacemeshos/go-spacemesh/common/util"
	"github.com/spacemeshos/go-spacemesh/database"
	"github.com/spacemeshos/go-spacemesh/events"
	"github.com/spacemeshos/go-spacemesh/log"
)

const (
	layerSize = 200
)

var (
	constTrue      = []byte{1}
	constFalse     = []byte{0}
	constLATEST    = []byte("latest")
	constPROCESSED = []byte("processed")
)

// TORTOISE key for tortoise persistence in database
var TORTOISE = []byte("tortoise")

// VERIFIED refers to layers we pushed into the state
var VERIFIED = []byte("verified")

type tortoise interface {
	HandleIncomingLayer(context.Context, types.LayerID) (oldPbase, newPbase types.LayerID, reverted bool)
	LatestComplete() types.LayerID
	Persist(context.Context) error
	HandleLateBlocks(context.Context, []*types.Block) (types.LayerID, types.LayerID)
}

// Validator interface to be used in tests to mock validation flow
type Validator interface {
	ValidateLayer(context.Context, *types.Layer)
}

type txProcessor interface {
	ApplyTransactions(layer types.LayerID, txs []*types.Transaction) (int, error)
	ApplyRewards(layer types.LayerID, miners []types.Address, reward *big.Int)
	AddressExists(addr types.Address) bool
	ValidateNonceAndBalance(transaction *types.Transaction) error
	GetLayerApplied(txID types.TransactionID) *types.LayerID
	GetLayerStateRoot(layer types.LayerID) (types.Hash32, error)
	GetStateRoot() types.Hash32
	LoadState(layer types.LayerID) error
	ValidateAndAddTxToPool(tx *types.Transaction) error
	GetBalance(addr types.Address) uint64
	GetNonce(addr types.Address) uint64
	GetAllAccounts() (*types.MultipleAccountsState, error)
}

type txMemPool interface {
	Invalidate(id types.TransactionID)
	Get(id types.TransactionID) (*types.Transaction, error)
	Put(id types.TransactionID, tx *types.Transaction)
}

// AtxDB holds logic for working with atxs
type AtxDB interface {
	GetAtxHeader(id types.ATXID) (*types.ActivationTxHeader, error)
	GetFullAtx(id types.ATXID) (*types.ActivationTx, error)
	SyntacticallyValidateAtx(atx *types.ActivationTx) error
}

// ProcessedLayer represents the last processed layer in mesh.
// This struct is used to for data serialization.
type ProcessedLayer struct {
	ID   types.LayerID
	Hash types.Hash32
}

// Mesh is the logic layer above our mesh.DB database
type Mesh struct {
	log.Log
	*DB
	AtxDB
	txProcessor
	Validator
	trtl                tortoise
	txPool              txMemPool
	config              Config
	latestLayer         types.LayerID
	latestLayerInState  types.LayerID
	processedLayer      ProcessedLayer
	nextProcessedLayers map[types.LayerID]*types.Layer
	maxProcessedLayer   types.LayerID
	mutex               sync.RWMutex
	done                chan struct{}
	nextValidLayers     map[types.LayerID]*types.Layer
	maxValidatedLayer   types.LayerID
	txMutex             sync.Mutex
}

// NewMesh creates a new instant of a mesh
func NewMesh(db *DB, atxDb AtxDB, rewardConfig Config, trtl tortoise, txPool txMemPool, pr txProcessor, logger log.Log) *Mesh {
	msh := &Mesh{
		Log:                 logger,
		trtl:                trtl,
		txPool:              txPool,
		txProcessor:         pr,
		done:                make(chan struct{}),
		DB:                  db,
		config:              rewardConfig,
		AtxDB:               atxDb,
		nextProcessedLayers: make(map[types.LayerID]*types.Layer),
		nextValidLayers:     make(map[types.LayerID]*types.Layer),
		latestLayer:         types.GetEffectiveGenesis(),
		latestLayerInState:  types.GetEffectiveGenesis(),
	}

	msh.Validator = &validator{Mesh: msh}
	return msh
}

// NewRecoveredMesh creates new instance of mesh with recovered mesh data fom database
func NewRecoveredMesh(ctx context.Context, db *DB, atxDb AtxDB, rewardConfig Config, trtl tortoise, txPool txMemPool, pr txProcessor, logger log.Log) *Mesh {
	msh := NewMesh(db, atxDb, rewardConfig, trtl, txPool, pr, logger)

	latest, err := db.general.Get(constLATEST)
	if err != nil {
		logger.Panic("could not recover latest layer: %v", err)
	}
	msh.setLatestLayer(types.BytesToLayerID(latest))

	lyr, err := msh.recoverProcessedLayer()
	if err != nil {
		logger.Panic("could not recover processed layer: %v", err)
	}
	msh.setProcessedLayerFromRecoveredData(lyr)

	verified, err := db.general.Get(VERIFIED)
	if err != nil {
		logger.Panic("could not recover latest verified layer: %v", err)
	}
	msh.setLatestLayerInState(types.BytesToLayerID(verified))

	err = pr.LoadState(msh.LatestLayerInState())
	if err != nil {
		logger.Panic("cannot load state for layer %v, message: %v", msh.LatestLayerInState(), err)
	}
	// in case we load a state that was not fully played
	if msh.LatestLayerInState().Add(1).Before(msh.trtl.LatestComplete()) {
		// todo: add test for this case, or add random kill test on node
		logger.Info("playing layers %v to %v to state", msh.LatestLayerInState().Add(1), msh.trtl.LatestComplete())
		msh.pushLayersToState(ctx, msh.LatestLayerInState().Add(1), msh.trtl.LatestComplete())
	}

	msh.With().Info("recovered mesh from disk",
		log.FieldNamed("latest_layer", msh.LatestLayer()),
		log.FieldNamed("validated_layer", msh.ProcessedLayer()),
		log.String("layer_hash", msh.ProcessedLayerHash().ShortString()),
		log.String("root_hash", pr.GetStateRoot().String()))

	return msh
}

// CacheWarmUp warms up cache with latest blocks
func (msh *Mesh) CacheWarmUp(layerSize int) {
	start := types.NewLayerID(0)
	if msh.ProcessedLayer().Uint32() > uint32(msh.blockCache.Cap()/layerSize) {
		start = msh.ProcessedLayer().Sub(uint32(msh.blockCache.Cap() / layerSize))
	}

	if err := msh.cacheWarmUpFromTo(start, msh.ProcessedLayer()); err != nil {
		msh.Error("cache warm up failed during recovery", err)
	}

	msh.Info("cache warm up done")
}

// LatestLayerInState returns the latest layer we applied to state
func (msh *Mesh) LatestLayerInState() types.LayerID {
	defer msh.mutex.RUnlock()
	msh.mutex.RLock()
	return msh.latestLayerInState
}

// LatestLayer - returns the latest layer we saw from the network
func (msh *Mesh) LatestLayer() types.LayerID {
	defer msh.mutex.RUnlock()
	msh.mutex.RLock()
	return msh.latestLayer
}

// setLatestLayer sets the latest layer we saw from the network
func (msh *Mesh) setLatestLayer(idx types.LayerID) {
	events.ReportLayerUpdate(events.LayerUpdate{
		LayerID: idx,
		Status:  events.LayerStatusTypeUnknown,
	})
	defer msh.mutex.Unlock()
	msh.mutex.Lock()
	if idx.After(msh.latestLayer) {
		events.ReportNodeStatusUpdate()
		msh.With().Info("set latest known layer", idx)
		msh.latestLayer = idx
		if err := msh.general.Put(constLATEST, idx.Bytes()); err != nil {
			msh.Error("could not persist latest layer index")
		}
	}
}

// GetLayer returns Layer i from the database
func (msh *Mesh) GetLayer(i types.LayerID) (*types.Layer, error) {
	mBlocks, err := msh.LayerBlocks(i)
	if err != nil {
		return nil, err
	}

	l := types.NewLayer(i)
	l.SetBlocks(mBlocks)

	return l, nil
}

// ProcessedLayer returns the last processed layer ID
func (msh *Mesh) ProcessedLayer() types.LayerID {
	return msh.getProcessedLayer().ID
}

// ProcessedLayerHash returns the aggregated hash of the last processed layer
func (msh *Mesh) ProcessedLayerHash() types.Hash32 {
	return msh.getProcessedLayer().Hash
}

func (msh *Mesh) getProcessedLayer() ProcessedLayer {
	msh.mutex.RLock()
	defer msh.mutex.RUnlock()
	return msh.processedLayer
}

func (msh *Mesh) setProcessedLayerFromRecoveredData(pLayer *ProcessedLayer) {
	msh.mutex.Lock()
	defer msh.mutex.Unlock()
	msh.processedLayer = *pLayer
	msh.Event().Info("processed layer set from recovered data", pLayer.ID, log.String("layer_hash", pLayer.Hash.ShortString()))
}

func (msh *Mesh) setProcessedLayer(layer *types.Layer) {
	msh.mutex.Lock()
	defer msh.mutex.Unlock()
	if !layer.Index().After(msh.processedLayer.ID) {
		msh.With().Info("trying to set processed layer to an older layer",
			log.FieldNamed("processed_layer", msh.processedLayer.ID),
			log.FieldNamed("old_layer", layer.Index()))
		for i := layer.Index(); !i.After(msh.processedLayer.ID); i = i.Add(1) {
			lyr, err := msh.GetLayer(i)
			if err != nil {
				msh.With().Error("failed to get layer", i)
				return
			}
			prevHash, err := msh.getAggregatedLayerHash(i.Sub(1))
			if err != nil {
				msh.With().Error("failed to get previous aggregated hash", i)
				return
			}
			newAggHash := msh.calcAggregatedLayerHash(lyr, prevHash)
			msh.persistAggregatedLayerHash(i, newAggHash)
			msh.With().Info("aggregated hash updated for layer",
				log.FieldNamed("updated_layer", i),
				log.String("updated_hash", newAggHash.ShortString()))
			if i == msh.processedLayer.ID {
				msh.processedLayer.Hash = newAggHash
			}
		}
		if err := msh.persistProcessedLayer(&msh.processedLayer); err != nil {
			msh.With().Error("failed to persist processed layer",
				log.FieldNamed("processed_layer", msh.processedLayer.ID),
				log.String("processed_layer_hash", msh.processedLayer.Hash.ShortString()),
				log.Err(err))
		}
		return
	}

	if layer.Index().After(msh.maxProcessedLayer) {
		msh.maxProcessedLayer = layer.Index()
	}

	if layer.Index() != msh.processedLayer.ID.Add(1) {
		msh.With().Info("trying to set processed layer out of order",
			log.FieldNamed("processed_layer", msh.processedLayer.ID),
			log.FieldNamed("new_layer", layer.Index()))
		msh.nextProcessedLayers[layer.Index()] = layer
		return
	}

	msh.nextProcessedLayers[layer.Index()] = layer
	// first persist all aggregated hashes
	lastProcessed := msh.processedLayer
	for i := layer.Index(); !i.After(msh.maxProcessedLayer); i = i.Add(1) {
		lyr, ok := msh.nextProcessedLayers[i]
		if !ok {
			break
		}
		aggHash := msh.calcAggregatedLayerHash(lyr, lastProcessed.Hash)
		msh.persistAggregatedLayerHash(i, aggHash)
		msh.With().Info("aggregated hash set for layer", i, log.String("layer_hash", aggHash.ShortString()))
		lastProcessed = ProcessedLayer{ID: i, Hash: aggHash}
		delete(msh.nextProcessedLayers, i)
	}
	msh.processedLayer = lastProcessed
	events.ReportNodeStatusUpdate()
	msh.Event().Info("processed layer set", msh.processedLayer.ID, log.String("layer_hash", msh.processedLayer.Hash.ShortString()))

	if err := msh.persistProcessedLayer(&lastProcessed); err != nil {
		msh.With().Error("failed to persist processed layer",
			log.FieldNamed("processed_layer", lastProcessed.ID),
			log.String("processed_layer_hash", lastProcessed.Hash.ShortString()),
			log.Err(err))
	}
}

// ValidateLayer performs fairly heavy lifting: it triggers tortoise to process the full contents of the layer (i.e.,
// all of its blocks), then to attempt to validate all unvalidated layers up to this layer. It also applies state for
// newly-validated layers.
func (vl *validator) ValidateLayer(ctx context.Context, lyr *types.Layer) {
	layerID := lyr.Index()
	logger := vl.WithContext(ctx).WithFields(layerID)
	logger.Info("validate layer")
	// TODO LANE: calcValidLayerHash depends upon layer validity, but this is not known until tortoise handles
	//   the layer. this should happen after tortoise runs not before.
	hash := vl.calcValidLayerHash(lyr)

	// pass the layer to tortoise for processing
	oldPbase, newPbase, reverted := vl.trtl.HandleIncomingLayer(ctx, layerID)
	logger.With().Info("tortoise results",
		log.Bool("reverted", reverted),
		log.FieldNamed("old_pbase", oldPbase),
		log.FieldNamed("new_pbase", newPbase))

	// check for a state reversion: if tortoise reran and detected changes to historical data, it will request that
	// state be reverted and reapplied. pushLayersToState, below, will handle the reapplication.
	if reverted {
		if err := vl.revertState(ctx, oldPbase); err != nil {
			logger.Error("state reversion failed, unable to validate layer")
			return
		}
	}

	vl.setProcessedLayer(layerID, hash)

	if err := vl.trtl.Persist(ctx); err != nil {
		logger.With().Error("could not persist tortoise", log.Err(err))
	}
	processed := vl.getProcessedLayer()
	if err := vl.persistProcessedLayer(&processed); err != nil {
		logger.With().Error("could not persist processed layer",
			log.FieldNamed("processed_layer", processed.ID),
			log.String("processed_layer_hash", processed.Hash.Hex()),
			log.Err(err))
	}
	vl.pushLayersToState(ctx, oldPbase, newPbase)
	for newlyVerifiedLayer := oldPbase.Add(1); !newlyVerifiedLayer.After(newPbase); newlyVerifiedLayer = newlyVerifiedLayer.Add(1) {
		events.ReportLayerUpdate(events.LayerUpdate{
			LayerID: newlyVerifiedLayer,
			Status:  events.LayerStatusTypeConfirmed,
		})
	}
	logger.Info("done validating layer")
}

func (msh *Mesh) persistProcessedLayer(lyr *ProcessedLayer) error {
	data, err := types.InterfaceToBytes(lyr)
	if err != nil {
		return err
	}
	if err := msh.general.Put(constPROCESSED, data); err != nil {
		return err
	}
	msh.With().Debug("persisted processed layer",
		lyr.ID,
		log.String("layer_hash", lyr.Hash.ShortString()))
	return nil
}

func (msh *Mesh) recoverProcessedLayer() (*ProcessedLayer, error) {
	processed, err := msh.general.Get(constPROCESSED)
	if err != nil {
		return nil, err
	}
	var data ProcessedLayer
	err = types.BytesToInterface(processed, &data)
	if err != nil {
		return nil, err
	}
	return &data, nil
}

// HandleLateBlock process a late (contextually invalid) block.
func (msh *Mesh) HandleLateBlock(ctx context.Context, b *types.Block) {
	msh.WithContext(ctx).With().Info("validate late block", b.ID())
	// TODO: handle late blocks in batches
	oldPbase, newPbase := msh.trtl.HandleLateBlocks(ctx, []*types.Block{b})
	if err := msh.trtl.Persist(ctx); err != nil {
		msh.WithContext(ctx).With().Error("could not persist tortoise on late block", b.ID(), b.Layer())
	}
	msh.pushLayersToState(ctx, oldPbase, newPbase)
}

type validator struct {
	*Mesh
}

<<<<<<< HEAD
// apply the state of a range of layers, including re-adding transactions from invalid blocks to the mempool
func (msh *Mesh) pushLayersToState(ctx context.Context, oldPbase, newPbase types.LayerID) {
	logger := msh.WithContext(ctx).WithFields(
		log.FieldNamed("old_pbase", oldPbase),
		log.FieldNamed("new_pbase", newPbase))
	logger.Info("pushing layers to state")
=======
func (vl *validator) ValidateLayer(lyr *types.Layer) {
	vl.With().Info("validate layer", lyr)
	if len(lyr.Blocks()) == 0 {
		vl.With().Info("skip validation of layer with no blocks", lyr)
		vl.setProcessedLayer(lyr)
		events.ReportNewLayer(events.NewLayer{
			Layer:  lyr,
			Status: events.LayerStatusTypeConfirmed,
		})
		return
	}

	oldPbase, newPbase := vl.trtl.HandleIncomingLayer(lyr)
	if err := vl.trtl.Persist(); err != nil {
		vl.With().Error("could not persist tortoise", lyr, log.Err(err))
	}
	vl.pushLayersToState(oldPbase, newPbase)
	vl.setProcessedLayer(lyr)
	events.ReportNewLayer(events.NewLayer{
		Layer:  lyr,
		Status: events.LayerStatusTypeConfirmed,
	})
	vl.With().Info("done validating layer", lyr)
}
>>>>>>> 33c175d4

	// TODO: does this need to be hardcoded? can we use types.GetEffectiveGenesis instead?
	layerTwo := types.NewLayerID(2)
	if oldPbase.Before(layerTwo) {
		msh.With().Warning("tried to push layer < 2",
			log.FieldNamed("old_pbase", oldPbase), log.FieldNamed("new_pbase", newPbase))
		if newPbase.Before(types.NewLayerID(3)) {
			return
		}
		oldPbase = layerTwo
	}

	for layerID := oldPbase; layerID.Before(newPbase); layerID = layerID.Add(1) {
		l, err := msh.GetLayer(layerID)
		// TODO: propagate/handle error
		if err != nil || l == nil {
			if layerID.GetEpoch().IsGenesis() {
				logger.With().Info("failed to get layer (expected for genesis layers)", layerID, log.Err(err))
			} else {
				logger.With().Error("failed to get layer", layerID, log.Err(err))
			}
			return
		}
		validBlocks, invalidBlocks := msh.BlocksByValidity(l.Blocks())
		msh.updateStateWithLayer(types.NewExistingLayer(layerID, validBlocks))
		msh.logStateRoot(l.Index())
		msh.persistLayerHash(l.Index(), msh.calcSimpleLayerHash(l))
		msh.reInsertTxsToPool(validBlocks, invalidBlocks, l.Index())
	}
}

<<<<<<< HEAD
// RevertState reverts to state as of a previous layer
func (msh *Mesh) revertState(ctx context.Context, layerID types.LayerID) error {
	logger := msh.WithContext(ctx).WithFields(layerID)
	logger.Info("attempting to roll back state to previous layer")
	if err := msh.LoadState(layerID); err != nil {
		return fmt.Errorf("failed to revert state to layer %v: %w", layerID, err)
	}
	return nil
}

func (msh *Mesh) persistLayerHashes(l *types.Layer) {
	hash := msh.calcValidLayerHash(l)
	msh.persistLayerHash(l.Index(), hash)
	prevHash := types.Hash32{}
	var err error
	if l.Index().After(types.GetEffectiveGenesis()) {
		prevHash, err = msh.getRunningLayerHash(l.Index().Sub(1))
		if err != nil {
			msh.With().Error("cannot get running layer hash", l.Index().Sub(1))
			return
		}
	}
	msh.persistRunningLayerHash(l.Index(), types.CalcAggregateHash32(prevHash, l.Hash().Bytes()))
}

=======
>>>>>>> 33c175d4
func (msh *Mesh) reInsertTxsToPool(validBlocks, invalidBlocks []*types.Block, l types.LayerID) {
	seenTxIds := make(map[types.TransactionID]struct{})
	uniqueTxIds(validBlocks, seenTxIds) // run for the side effect, updating seenTxIds
	returnedTxs := msh.getTxs(uniqueTxIds(invalidBlocks, seenTxIds), l)
	grouped, accounts := msh.removeFromUnappliedTxs(returnedTxs)
	for account := range accounts {
		msh.removeRejectedFromAccountTxs(account, grouped, l)
	}
	for _, tx := range returnedTxs {
		if err := msh.ValidateAndAddTxToPool(tx); err == nil {
			// We ignore errors here, since they mean that the tx is no longer valid and we shouldn't re-add it
			msh.With().Info("transaction from contextually invalid block re-added to mempool", tx.ID())
		}
	}
}

func (msh *Mesh) applyState(l *types.Layer) {
	msh.accumulateRewards(l, msh.config)
	msh.pushTransactions(l)
	msh.setLatestLayerInState(l.Index())
}

// HandleValidatedLayer receives hare output once it finishes running for a given layer
func (msh *Mesh) HandleValidatedLayer(ctx context.Context, validatedLayer types.LayerID, layer []types.BlockID) {
	logger := msh.WithContext(ctx).WithFields(validatedLayer)
	var blocks []*types.Block

	for _, blockID := range layer {
		block, err := msh.GetBlock(blockID)
		if err != nil {
			// stop processing this hare result, wait until tortoise pushes this layer into state
			logger.Error("hare terminated with block that is not present in mesh")
			return
		}
		blocks = append(blocks, block)
	}

	// report that hare "approved" this layer
	events.ReportLayerUpdate(events.LayerUpdate{
		LayerID: validatedLayer,
		Status:  events.LayerStatusTypeApproved,
	})

	logger.With().Info("saving input vector for layer", log.Int("valid_blocks", len(blocks)))

<<<<<<< HEAD
	if err := msh.SaveLayerInputVectorByID(validatedLayer, types.BlockIDs(blocks)); err != nil {
		logger.Error("saving layer input vector failed")
=======
	if err := msh.SaveLayerInputVectorByID(ctx, lyr.Index(), types.BlockIDs(blocks)); err != nil {
		msh.Log.With().Error("failed to save input vector", lyr.Index())
>>>>>>> 33c175d4
	}
	lyr := types.NewExistingLayer(validatedLayer, blocks)
	msh.ValidateLayer(ctx, lyr)
}

func (msh *Mesh) getInvalidBlocksByHare(ctx context.Context, hareLayer *types.Layer) (invalid []*types.Block) {
	dbLayer, err := msh.GetLayer(hareLayer.Index())
	if err != nil {
		msh.WithContext(ctx).With().Error("failed to get layer", log.Err(err))
		return
	}
	exists := make(map[types.BlockID]struct{})
	for _, block := range hareLayer.Blocks() {
		exists[block.ID()] = struct{}{}
	}

	for _, block := range dbLayer.Blocks() {
		if _, has := exists[block.ID()]; !has {
			invalid = append(invalid, block)
		}
	}
	return
}

// apply the state for a single layer. stores layer results for early layers, and applies previously stored results for
// now-older layers.
func (msh *Mesh) updateStateWithLayer(layer *types.Layer) {
	msh.txMutex.Lock()
	defer msh.txMutex.Unlock()
	latest := msh.LatestLayerInState()
	if !layer.Index().After(latest) {
		msh.With().Warning("result received after state has advanced",
			log.FieldNamed("validatedLayer", layer.Index()),
			log.FieldNamed("latestLayer", latest))
		return
	}
	if msh.maxValidatedLayer.Before(layer.Index()) {
		msh.maxValidatedLayer = layer.Index()
	}
	if layer.Index().After(latest.Add(1)) {
		msh.With().Warning("early layer result received",
			log.FieldNamed("validatedLayer", layer.Index()),
			log.FieldNamed("maxValidatedLayer", msh.maxValidatedLayer),
			log.FieldNamed("latestLayer", latest))
		msh.nextValidLayers[layer.Index()] = layer
		return
	}
	msh.applyState(layer)
	for i := layer.Index().Add(1); !i.After(msh.maxValidatedLayer); i = i.Add(1) {
		nxtLayer, has := msh.nextValidLayers[i]
		if !has {
			break
		}
		msh.applyState(nxtLayer)
		delete(msh.nextValidLayers, i)
	}
}

func (msh *Mesh) setLatestLayerInState(lyr types.LayerID) {
	// update validated layer only after applying transactions since loading of state depends on processedLayer param.
	msh.mutex.Lock()
	if err := msh.general.Put(VERIFIED, lyr.Bytes()); err != nil {
		// can happen if database already closed
		msh.Error("could not persist validated layer index %d: %v", lyr, err.Error())
		// TODO: return here without setting latestLayerInState ?
	}
	msh.latestLayerInState = lyr
	msh.mutex.Unlock()
}

func (msh *Mesh) logStateRoot(layerID types.LayerID) {
	msh.Event().Info("end of layer state root",
		layerID,
		log.String("state_root", util.Bytes2Hex(msh.txProcessor.GetStateRoot().Bytes())),
	)
}

// calcAggregatedLayerHash calculates the aggregated hash up to the specified layer
func (msh *Mesh) calcAggregatedLayerHash(layer *types.Layer, prevHash types.Hash32) types.Hash32 {
	validBlocks, _ := msh.BlocksByValidity(layer.Blocks())
	return types.CalcBlocksHash32(types.SortBlockIDs(types.BlockIDs(validBlocks)), prevHash.Bytes())
}

func (msh *Mesh) calcSimpleLayerHash(layer *types.Layer) types.Hash32 {
	validBlocks, _ := msh.BlocksByValidity(layer.Blocks())
	return types.CalcBlocksHash32(types.SortBlockIDs(types.BlockIDs(validBlocks)), nil)
}

func (msh *Mesh) persistAggregatedLayerHash(layerID types.LayerID, hash types.Hash32) {
	if err := msh.general.Put(msh.getAggregatedLayerHashKey(layerID), hash.Bytes()); err != nil {
		msh.With().Error("failed to persist running layer hash", log.Err(err), msh.ProcessedLayer(),
			log.String("layer_hash", hash.ShortString()))
	}
}

func (msh *Mesh) getAggregatedLayerHash(layerID types.LayerID) (types.Hash32, error) {
	bts, err := msh.general.Get(msh.getAggregatedLayerHashKey(layerID))
	if err != nil {
		return [32]byte{}, err
	}
	var hash types.Hash32
	hash.SetBytes(bts)
	return hash, nil
}

// GetLayerHashBlocks returns blocks for given hash
func (msh *Mesh) GetLayerHashBlocks(h types.Hash32) []types.BlockID {
	layerIDBytes, err := msh.general.Get(h.Bytes())
	if err != nil {
		msh.Warning("requested unknown layer hash %v", h.ShortString())
		return []types.BlockID{}
	}
	l := types.BytesToLayerID(layerIDBytes)
	mBlocks, err := msh.LayerBlockIds(l)
	if err != nil {
		return []types.BlockID{}
	}
	return mBlocks
}

func (msh *Mesh) getLayerBlockHashKey(layerID types.LayerID) []byte {
	return []byte(fmt.Sprintf("layerBlockHash_%v", layerID.Bytes()))
}

func (msh *Mesh) getAggregatedLayerHashKey(layerID types.LayerID) []byte {
	return []byte(fmt.Sprintf("rLayerHash_%v", layerID.Bytes()))
}

func (msh *Mesh) extractUniqueOrderedTransactions(l *types.Layer) (validBlockTxs []*types.Transaction) {
	validBlocks := l.Blocks()

	// Deterministically sort valid blocks
	types.SortBlocks(validBlocks)

	// Initialize a Mersenne Twister seeded with layerHash
	blockHash := types.CalcBlockHash32Presorted(types.BlockIDs(validBlocks), nil)
	mt := mt19937.New()
	mt.SeedFromSlice(toUint64Slice(blockHash.Bytes()))
	rng := rand.New(mt)

	// Perform a Fisher-Yates shuffle on the blocks
	rng.Shuffle(len(validBlocks), func(i, j int) {
		validBlocks[i], validBlocks[j] = validBlocks[j], validBlocks[i]
	})

	// Get and return unique transactions
	seenTxIds := make(map[types.TransactionID]struct{})
	return msh.getTxs(uniqueTxIds(validBlocks, seenTxIds), l.Index())
}

func toUint64Slice(b []byte) []uint64 {
	l := len(b)
	var s []uint64
	for i := 0; i < l; i += 8 {
		s = append(s, binary.LittleEndian.Uint64(b[i:util.Min(l, i+8)]))
	}
	return s
}

func uniqueTxIds(blocks []*types.Block, seenTxIds map[types.TransactionID]struct{}) []types.TransactionID {
	var txIds []types.TransactionID
	for _, b := range blocks {
		for _, id := range b.TxIDs {
			if _, found := seenTxIds[id]; found {
				continue
			}
			txIds = append(txIds, id)
			seenTxIds[id] = struct{}{}
		}
	}
	return txIds
}

func (msh *Mesh) getTxs(txIds []types.TransactionID, l types.LayerID) []*types.Transaction {
	txs, missing := msh.GetTransactions(txIds)
	if len(missing) != 0 {
		msh.Panic("could not find transactions %v from layer %v", missing, l)
	}
	return txs
}

func (msh *Mesh) pushTransactions(l *types.Layer) {
	validBlockTxs := msh.extractUniqueOrderedTransactions(l)
	numFailedTxs, err := msh.ApplyTransactions(l.Index(), validBlockTxs)
	if err != nil {
		msh.With().Error("failed to apply transactions",
			l.Index(), log.Int("num_failed_txs", numFailedTxs), log.Err(err))
		// TODO: We want to panic here once we have a way to "remember" that we didn't apply these txs
		//  e.g. persist the last layer transactions were applied from and use that instead of `oldPbase`
	}
	msh.removeFromUnappliedTxs(validBlockTxs)
	msh.With().Info("applied transactions",
		log.Int("valid_block_txs", len(validBlockTxs)),
		l.Index(),
		log.Int("num_failed_txs", numFailedTxs),
	)
}

// SetZeroBlockLayer tags lyr as a layer without blocks
func (msh *Mesh) SetZeroBlockLayer(lyr types.LayerID) error {
	msh.With().Info("tagging zero block layer", lyr)
	// check database for layer
	if l, err := msh.GetLayer(lyr); err != nil {
		// database error
		if err != database.ErrNotFound {
			msh.With().Error("error trying to fetch layer from database", lyr, log.Err(err))
			return err
		}
	} else if len(l.Blocks()) != 0 {
		// layer exists
		msh.With().Error("layer has blocks, cannot tag as zero block layer",
			lyr,
			l,
			log.Int("num_blocks", len(l.Blocks())))
		return fmt.Errorf("layer has blocks")
	}

	msh.setLatestLayer(lyr)

	lm := msh.getLayerMutex(lyr)
	defer msh.endLayerWorker(lyr)

	lm.m.Lock()
	defer lm.m.Unlock()
	// layer doesnt exist, need to insert new layer
	return msh.AddZeroBlockLayer(lyr)
}

// AddBlockWithTxs adds a block to the database
// blk - the block to add
// txs - block txs that we dont have in our tx database yet
func (msh *Mesh) AddBlockWithTxs(ctx context.Context, blk *types.Block) error {
	logger := msh.WithContext(ctx).WithFields(blk.ID())
	logger.With().Debug("adding block to mesh", blk.Fields()...)

	if err := msh.StoreTransactionsFromPool(blk); err != nil {
		logger.With().Error("not all txs were processed", log.Err(err))
	}

	// Store block (delete if storing ATXs fails)
	if err := msh.DB.AddBlock(blk); err != nil {
		if err == ErrAlreadyExist {
			return nil
		}
		logger.With().Error("failed to add block", log.Err(err))
		return err
	}

	msh.setLatestLayer(blk.Layer())
	// add new block to orphans
	msh.handleOrphanBlocks(blk)
	events.ReportNewBlock(blk)
	logger.Info("added block to database")
	return nil
}

func (msh *Mesh) invalidateFromPools(blk *types.MiniBlock) {
	for _, id := range blk.TxIDs {
		msh.txPool.Invalidate(id)
	}
}

// StoreTransactionsFromPool takes declared txs from provided block blk and writes them to DB. it then invalidates
// the transactions from txpool
func (msh *Mesh) StoreTransactionsFromPool(blk *types.Block) error {
	// Store transactions (doesn't have to be rolled back if other writes fail)
	if len(blk.TxIDs) == 0 {
		return nil
	}
	txs := make([]*types.Transaction, 0, len(blk.TxIDs))
	for _, txID := range blk.TxIDs {
		tx, err := msh.txPool.Get(txID)
		if err != nil {
			// if the transaction is not in the pool it could have been
			// invalidated by another block
			if has, err := msh.transactions.Has(txID.Bytes()); !has {
				return err
			}
			continue
		}
		if err = tx.CalcAndSetOrigin(); err != nil {
			return err
		}
		txs = append(txs, tx)
	}
	if err := msh.writeTransactions(blk, txs...); err != nil {
		return fmt.Errorf("could not write transactions of block %v database: %v", blk.ID(), err)
	}

	if err := msh.addToUnappliedTxs(txs, blk.LayerIndex); err != nil {
		return fmt.Errorf("failed to add to unappliedTxs: %v", err)
	}

	// remove txs from pool
	msh.invalidateFromPools(&blk.MiniBlock)

	return nil
}

// todo better thread safety
func (msh *Mesh) handleOrphanBlocks(blk *types.Block) {
	msh.mutex.Lock()
	defer msh.mutex.Unlock()
	if _, ok := msh.orphanBlocks[blk.Layer()]; !ok {
		msh.orphanBlocks[blk.Layer()] = make(map[types.BlockID]struct{})
	}
	msh.orphanBlocks[blk.Layer()][blk.ID()] = struct{}{}
	msh.Debug("Added block %s to orphans", blk.ID())
	for _, b := range append(blk.ForDiff, append(blk.AgainstDiff, blk.NeutralDiff...)...) {
		for layerID, layermap := range msh.orphanBlocks {
			if _, has := layermap[b]; has {
				msh.Log.With().Debug("delete block from orphans", b)
				delete(layermap, b)
				if len(layermap) == 0 {
					delete(msh.orphanBlocks, layerID)
				}
				break
			}
		}
	}
}

// GetOrphanBlocksBefore returns all known orphan blocks with layerID < l
func (msh *Mesh) GetOrphanBlocksBefore(l types.LayerID) ([]types.BlockID, error) {
	msh.mutex.RLock()
	defer msh.mutex.RUnlock()
	ids := map[types.BlockID]struct{}{}
	for key, val := range msh.orphanBlocks {
		if key.Before(l) {
			for bid := range val {
				ids[bid] = struct{}{}
			}
		}
	}

	blocks, err := msh.LayerBlockIds(l.Sub(1))
	if err != nil {
		return nil, fmt.Errorf("failed getting latest layer %v err %v", l.Sub(1), err)
	}

	// add last layer blocks
	for _, b := range blocks {
		ids[b] = struct{}{}
	}

	idArr := make([]types.BlockID, 0, len(ids))
	for i := range ids {
		idArr = append(idArr, i)
	}

	idArr = types.SortBlockIDs(idArr)

	msh.Info("orphans for layer %d are %v", l, idArr)
	return idArr, nil
}

func (msh *Mesh) accumulateRewards(l *types.Layer, params Config) {
	coinbases := make([]types.Address, 0, len(l.Blocks()))
	// the reason we are serializing the types.NodeID to a string instead of using it directly as a
	// key in the map is due to Golang's restriction on only Comparable types used as map keys. Since
	// the types.NodeID contains a slice, it is not comparable and hence cannot be used as a map key
	// TODO: fix this when changing the types.NodeID struct, see https://github.com/spacemeshos/go-spacemesh/issues/2269
	coinbasesAndSmeshers := make(map[types.Address]map[string]uint64)
	for _, bl := range l.Blocks() {
		if bl.ATXID == *types.EmptyATXID {
			msh.With().Info("skipping reward distribution for block with no atx", bl.LayerIndex, bl.ID())
			continue
		}
		atx, err := msh.AtxDB.GetAtxHeader(bl.ATXID)
		if err != nil {
			msh.With().Warning("atx from block not found in db", log.Err(err), bl.ID(), bl.ATXID)
			continue
		}
		coinbases = append(coinbases, atx.Coinbase)
		// create a 2 dimensional map where the entries are
		// coinbasesAndSmeshers[coinbase_id][smesher_id] = number of blocks this pair has created
		if _, exists := coinbasesAndSmeshers[atx.Coinbase]; !exists {
			coinbasesAndSmeshers[atx.Coinbase] = make(map[string]uint64)
		}
		coinbasesAndSmeshers[atx.Coinbase][atx.NodeID.String()]++
	}

	if len(coinbases) == 0 {
		msh.With().Info("no valid blocks for layer", l.Index())
		return
	}

	// aggregate all blocks' rewards
	txs := msh.extractUniqueOrderedTransactions(l)

	totalReward := &big.Int{}
	for _, tx := range txs {
		totalReward.Add(totalReward, new(big.Int).SetUint64(tx.Fee))
	}

	layerReward := calculateLayerReward(l.Index(), params)
	totalReward.Add(totalReward, layerReward)

	numBlocks := big.NewInt(int64(len(coinbases)))

	blockTotalReward, blockTotalRewardMod := calculateActualRewards(l.Index(), totalReward, numBlocks)

	// NOTE: We don't _report_ rewards when we apply them. This is because applying rewards just requires
	// the recipient (i.e., coinbase) account, whereas reporting requires knowing the associated smesherid
	// as well. We report rewards below once we unpack the data structure containing the association between
	// rewards and smesherids.

	// Applying rewards (here), reporting them, and adding them to the database (below) should be atomic. Right now,
	// they're not. Also, ApplyRewards does not return an error if it fails.
	// TODO: fix this.
	msh.ApplyRewards(l.Index(), coinbases, blockTotalReward)

	blockLayerReward, blockLayerRewardMod := calculateActualRewards(l.Index(), layerReward, numBlocks)
	msh.With().Info("reward calculated",
		l.Index(),
		log.Uint64("num_blocks", numBlocks.Uint64()),
		log.Uint64("total_reward", totalReward.Uint64()),
		log.Uint64("layer_reward", layerReward.Uint64()),
		log.Uint64("block_total_reward", blockTotalReward.Uint64()),
		log.Uint64("block_layer_reward", blockLayerReward.Uint64()),
		log.Uint64("total_reward_remainder", blockTotalRewardMod.Uint64()),
		log.Uint64("layer_reward_remainder", blockLayerRewardMod.Uint64()),
	)

	// Report the rewards for each coinbase and each smesherID within each coinbase.
	// This can be thought of as a partition of the reward amongst all the smesherIDs
	// that added the coinbase into the block.
	for account, smesherAccountEntry := range coinbasesAndSmeshers {
		for smesherString, cnt := range smesherAccountEntry {
			smesherEntry, err := types.StringToNodeID(smesherString)
			if err != nil {
				msh.With().Error("unable to convert bytes to nodeid", log.Err(err),
					log.String("smesher_string", smesherString))
				return
			}
			events.ReportRewardReceived(events.Reward{
				Layer:       l.Index(),
				Total:       cnt * blockTotalReward.Uint64(),
				LayerReward: cnt * blockLayerReward.Uint64(),
				Coinbase:    account,
				Smesher:     *smesherEntry,
			})
		}
	}
	if err := msh.writeTransactionRewards(l.Index(), coinbasesAndSmeshers, blockTotalReward, blockLayerReward); err != nil {
		msh.Error("cannot write reward to db")
	}
	// todo: should miner id be sorted in a deterministic order prior to applying rewards?
}

// GenesisBlock is a is the first static block that xists at the beginning of each network. it exist one layer before actual blocks could be created
func GenesisBlock() *types.Block {
	return types.NewExistingBlock(types.GetEffectiveGenesis(), []byte("genesis"), nil)
}

// GenesisLayer generates layer 0 should be removed after the genesis flow is implemented
func GenesisLayer() *types.Layer {
	l := types.NewLayer(types.GetEffectiveGenesis())
	l.AddBlock(GenesisBlock())
	return l
}

// GetATXs uses GetFullAtx to return a list of atxs corresponding to atxIds requested
func (msh *Mesh) GetATXs(ctx context.Context, atxIds []types.ATXID) (map[types.ATXID]*types.ActivationTx, []types.ATXID) {
	var mIds []types.ATXID
	atxs := make(map[types.ATXID]*types.ActivationTx, len(atxIds))
	for _, id := range atxIds {
		t, err := msh.GetFullAtx(id)
		if err != nil {
			msh.WithContext(ctx).With().Warning("could not get atx from database", id, log.Err(err))
			mIds = append(mIds, id)
		} else {
			atxs[t.ID()] = t
		}
	}
	return atxs, mIds
}<|MERGE_RESOLUTION|>--- conflicted
+++ resolved
@@ -330,9 +330,6 @@
 	layerID := lyr.Index()
 	logger := vl.WithContext(ctx).WithFields(layerID)
 	logger.Info("validate layer")
-	// TODO LANE: calcValidLayerHash depends upon layer validity, but this is not known until tortoise handles
-	//   the layer. this should happen after tortoise runs not before.
-	hash := vl.calcValidLayerHash(lyr)
 
 	// pass the layer to tortoise for processing
 	oldPbase, newPbase, reverted := vl.trtl.HandleIncomingLayer(ctx, layerID)
@@ -350,19 +347,11 @@
 		}
 	}
 
-	vl.setProcessedLayer(layerID, hash)
-
 	if err := vl.trtl.Persist(ctx); err != nil {
 		logger.With().Error("could not persist tortoise", log.Err(err))
 	}
-	processed := vl.getProcessedLayer()
-	if err := vl.persistProcessedLayer(&processed); err != nil {
-		logger.With().Error("could not persist processed layer",
-			log.FieldNamed("processed_layer", processed.ID),
-			log.String("processed_layer_hash", processed.Hash.Hex()),
-			log.Err(err))
-	}
 	vl.pushLayersToState(ctx, oldPbase, newPbase)
+	vl.setProcessedLayer(lyr)
 	for newlyVerifiedLayer := oldPbase.Add(1); !newlyVerifiedLayer.After(newPbase); newlyVerifiedLayer = newlyVerifiedLayer.Add(1) {
 		events.ReportLayerUpdate(events.LayerUpdate{
 			LayerID: newlyVerifiedLayer,
@@ -414,39 +403,12 @@
 	*Mesh
 }
 
-<<<<<<< HEAD
 // apply the state of a range of layers, including re-adding transactions from invalid blocks to the mempool
 func (msh *Mesh) pushLayersToState(ctx context.Context, oldPbase, newPbase types.LayerID) {
 	logger := msh.WithContext(ctx).WithFields(
 		log.FieldNamed("old_pbase", oldPbase),
 		log.FieldNamed("new_pbase", newPbase))
 	logger.Info("pushing layers to state")
-=======
-func (vl *validator) ValidateLayer(lyr *types.Layer) {
-	vl.With().Info("validate layer", lyr)
-	if len(lyr.Blocks()) == 0 {
-		vl.With().Info("skip validation of layer with no blocks", lyr)
-		vl.setProcessedLayer(lyr)
-		events.ReportNewLayer(events.NewLayer{
-			Layer:  lyr,
-			Status: events.LayerStatusTypeConfirmed,
-		})
-		return
-	}
-
-	oldPbase, newPbase := vl.trtl.HandleIncomingLayer(lyr)
-	if err := vl.trtl.Persist(); err != nil {
-		vl.With().Error("could not persist tortoise", lyr, log.Err(err))
-	}
-	vl.pushLayersToState(oldPbase, newPbase)
-	vl.setProcessedLayer(lyr)
-	events.ReportNewLayer(events.NewLayer{
-		Layer:  lyr,
-		Status: events.LayerStatusTypeConfirmed,
-	})
-	vl.With().Info("done validating layer", lyr)
-}
->>>>>>> 33c175d4
 
 	// TODO: does this need to be hardcoded? can we use types.GetEffectiveGenesis instead?
 	layerTwo := types.NewLayerID(2)
@@ -478,7 +440,6 @@
 	}
 }
 
-<<<<<<< HEAD
 // RevertState reverts to state as of a previous layer
 func (msh *Mesh) revertState(ctx context.Context, layerID types.LayerID) error {
 	logger := msh.WithContext(ctx).WithFields(layerID)
@@ -489,23 +450,6 @@
 	return nil
 }
 
-func (msh *Mesh) persistLayerHashes(l *types.Layer) {
-	hash := msh.calcValidLayerHash(l)
-	msh.persistLayerHash(l.Index(), hash)
-	prevHash := types.Hash32{}
-	var err error
-	if l.Index().After(types.GetEffectiveGenesis()) {
-		prevHash, err = msh.getRunningLayerHash(l.Index().Sub(1))
-		if err != nil {
-			msh.With().Error("cannot get running layer hash", l.Index().Sub(1))
-			return
-		}
-	}
-	msh.persistRunningLayerHash(l.Index(), types.CalcAggregateHash32(prevHash, l.Hash().Bytes()))
-}
-
-=======
->>>>>>> 33c175d4
 func (msh *Mesh) reInsertTxsToPool(validBlocks, invalidBlocks []*types.Block, l types.LayerID) {
 	seenTxIds := make(map[types.TransactionID]struct{})
 	uniqueTxIds(validBlocks, seenTxIds) // run for the side effect, updating seenTxIds
@@ -551,13 +495,8 @@
 
 	logger.With().Info("saving input vector for layer", log.Int("valid_blocks", len(blocks)))
 
-<<<<<<< HEAD
-	if err := msh.SaveLayerInputVectorByID(validatedLayer, types.BlockIDs(blocks)); err != nil {
+	if err := msh.SaveLayerInputVectorByID(ctx, validatedLayer, types.BlockIDs(blocks)); err != nil {
 		logger.Error("saving layer input vector failed")
-=======
-	if err := msh.SaveLayerInputVectorByID(ctx, lyr.Index(), types.BlockIDs(blocks)); err != nil {
-		msh.Log.With().Error("failed to save input vector", lyr.Index())
->>>>>>> 33c175d4
 	}
 	lyr := types.NewExistingLayer(validatedLayer, blocks)
 	msh.ValidateLayer(ctx, lyr)
