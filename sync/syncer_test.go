--- conflicted
+++ resolved
@@ -240,14 +240,10 @@
 func getMeshWithMemoryDB(id string, atxDb database.Database) *mesh.Mesh {
 	lg := log.NewDefault(id)
 	mshdb := mesh.NewMemMeshDB(lg)
-<<<<<<< HEAD
 	if atxDb == nil {
 		atxDb = database.NewMemDatabase()
 	}
-	atxdb := activation.NewDB(atxDb, &mockIStore{}, mshdb, 10, &validatorMock{}, lg.WithName("atxDB"))
-=======
-	atxdb := activation.NewDB(database.NewMemDatabase(), &mockIStore{}, mshdb, layersPerEpoch, goldenATXID, &validatorMock{}, lg.WithName("atxDB"))
->>>>>>> 7a77258b
+	atxdb := activation.NewDB(atxDb, &mockIStore{}, mshdb, layersPerEpoch, goldenATXID, &validatorMock{}, lg.WithName("atxDB"))
 	return mesh.NewMesh(mshdb, atxdb, rewardConf, &meshValidatorMock{}, &mockTxMemPool{}, &mockState{}, lg)
 }
 
