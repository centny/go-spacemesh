package activation

import (
	"context"
	"fmt"
	"math/big"
	"os"
	"path/filepath"
	"runtime"
	"sync"
	"sync/atomic"
	"testing"
	"time"

	"github.com/google/uuid"
	"github.com/stretchr/testify/assert"
	"github.com/stretchr/testify/require"

	"github.com/spacemeshos/ed25519"
	"github.com/spacemeshos/go-spacemesh/common/types"
	"github.com/spacemeshos/go-spacemesh/common/util"
	"github.com/spacemeshos/go-spacemesh/database"
	"github.com/spacemeshos/go-spacemesh/log/logtest"
	"github.com/spacemeshos/go-spacemesh/mesh"
	"github.com/spacemeshos/go-spacemesh/rand"
	"github.com/spacemeshos/go-spacemesh/signing"
)

func createLayerWithAtx2(t require.TestingT, msh *mesh.Mesh, id types.LayerID, numOfBlocks int, atxs []*types.ActivationTx, votes []types.BlockID, views []types.BlockID) (created []types.BlockID) {
	for i := 0; i < numOfBlocks; i++ {
		block1 := types.NewExistingBlock(id, []byte(rand.String(8)), nil)
		block1.ForDiff = append(block1.ForDiff, votes...)
		for _, atx := range atxs {
			block1.ActiveSet = append(block1.ActiveSet, atx.ID())
		}
	loop:
		for _, v := range views {
			for _, vv := range votes {
				if vv == v {
					continue loop
				}
			}
			block1.AgainstDiff = append(block1.AgainstDiff, v)
		}
		err := msh.AddBlockWithTxs(context.TODO(), block1)
		require.NoError(t, err)
		created = append(created, block1.ID())
	}
	return
}

type MeshValidatorMock struct{}

func (m *MeshValidatorMock) Persist(context.Context) error {
	return nil
}

func (m *MeshValidatorMock) LatestComplete() types.LayerID {
	panic("implement me")
}

func (m *MeshValidatorMock) HandleIncomingLayer(_ context.Context, layerID types.LayerID) (types.LayerID, types.LayerID, bool) {
	return layerID.Sub(1), layerID, false
}

func (m *MeshValidatorMock) HandleLateBlocks(_ context.Context, blocks []*types.Block) (types.LayerID, types.LayerID) {
	return blocks[0].Layer().Sub(1), blocks[0].Layer()
}

type MockState struct{}

func (MockState) GetAllAccounts() (*types.MultipleAccountsState, error) {
	panic("implement me")
}

func (MockState) ValidateAndAddTxToPool(*types.Transaction) error {
	panic("implement me")
}

func (MockState) LoadState(types.LayerID) error {
	panic("implement me")
}

func (MockState) GetStateRoot() types.Hash32 {
	panic("implement me")
}

func (MockState) ValidateNonceAndBalance(*types.Transaction) error {
	panic("implement me")
}

func (MockState) GetLayerApplied(types.TransactionID) *types.LayerID {
	panic("implement me")
}

func (MockState) ApplyTransactions(types.LayerID, []*types.Transaction) (int, error) {
	return 0, nil
}

func (MockState) ApplyRewards(types.LayerID, []types.Address, *big.Int) {
}

func (MockState) AddressExists(types.Address) bool {
	return true
}

func (MockState) GetLayerStateRoot(types.LayerID) (types.Hash32, error) {
	panic("implement me")
}

func (MockState) GetBalance(types.Address) uint64 {
	panic("implement me")
}
func (MockState) GetNonce(types.Address) uint64 {
	panic("implement me")
}

type MockTxMemPool struct{}

func (MockTxMemPool) Get(types.TransactionID) (*types.Transaction, error) {
	return &types.Transaction{}, nil
}

func (MockTxMemPool) Put(types.TransactionID, *types.Transaction) {}
func (MockTxMemPool) Invalidate(types.TransactionID)              {}

func ConfigTst() mesh.Config {
	return mesh.Config{
		BaseReward: big.NewInt(5000),
	}
}

const layersPerEpochBig = 1000

func getAtxDb(tb testing.TB, id string) (*DB, *mesh.Mesh, database.Database) {
	lg := logtest.New(tb).WithName(id)
	memesh := mesh.NewMemMeshDB(lg.WithName("meshDB"))
	atxStore := database.NewMemDatabase()
	atxdb := NewDB(atxStore, NewIdentityStore(database.NewMemDatabase()), memesh, layersPerEpochBig, goldenATXID, &ValidatorMock{}, lg.WithName("atxDB"))
	layers := mesh.NewMesh(memesh, atxdb, ConfigTst(), &MeshValidatorMock{}, &MockTxMemPool{}, &MockState{}, lg.WithName("mesh"))
	return atxdb, layers, atxStore
}

func rndStr() string {
	a := make([]byte, 8)
	_, _ = rand.Read(a)
	return string(a)
}

func processAtxs(db *DB, atxs []*types.ActivationTx) error {
	for _, atx := range atxs {
		err := db.ProcessAtx(context.TODO(), atx)
		if err != nil {
			return err
		}
	}
	return nil
}

func createLayerWithAtx(t *testing.T, msh *mesh.Mesh, atxdb *DB, id types.LayerID, numOfBlocks int, atxs []*types.ActivationTx, votes []types.BlockID, views []types.BlockID) (created []types.BlockID) {
	if numOfBlocks < len(atxs) {
		panic("not supported")
	}
	for i := 0; i < numOfBlocks; i++ {
		block1 := types.NewExistingBlock(id, []byte(rand.String(8)), nil)
		block1.ForDiff = append(block1.ForDiff, votes...)
		var activeSet []types.ATXID
		if i < len(atxs) {
			activeSet = append(activeSet, atxs[i].ID())
		}
		block1.ActiveSet = activeSet
	viewLoop:
		for _, v := range views {
			for _, vv := range votes {
				if v == vv {
					continue viewLoop
				}
			}
			block1.AgainstDiff = append(block1.AgainstDiff, v)
		}
		var actualAtxs []*types.ActivationTx
		if i < len(atxs) {
			actualAtxs = atxs[i : i+1]
		}
		require.NoError(t, processAtxs(atxdb, actualAtxs))
		block1.Initialize()
		err := msh.AddBlockWithTxs(context.TODO(), block1)
		require.NoError(t, err)
		created = append(created, block1.ID())
	}
	return
}

func TestATX_ActiveSetForLayerView(t *testing.T) {
	atxdb, layers, _ := getAtxDb(t, t.Name())
	blocksMap := make(map[types.BlockID]struct{})
	id1 := types.NodeID{Key: rndStr(), VRFPublicKey: []byte("anton")}
	id2 := types.NodeID{Key: rndStr(), VRFPublicKey: []byte("anton")}
	id3 := types.NodeID{Key: rndStr(), VRFPublicKey: []byte("anton")}
	id4 := types.NodeID{Key: rndStr(), VRFPublicKey: []byte("anton")}
	coinbase1 := types.HexToAddress("aaaa")
	coinbase2 := types.HexToAddress("bbbb")
	coinbase3 := types.HexToAddress("cccc")
	coinbase4 := types.HexToAddress("cccc")
	atxs := []*types.ActivationTx{
		newActivationTx(id1, 0, *types.EmptyATXID, *types.EmptyATXID, types.NewLayerID(1), 0, 100, coinbase1, 100, &types.NIPost{}),
		newActivationTx(id1, 0, *types.EmptyATXID, *types.EmptyATXID, types.NewLayerID(2), 0, 100, coinbase1, 100, &types.NIPost{}),
		newActivationTx(id1, 0, *types.EmptyATXID, *types.EmptyATXID, types.NewLayerID(3), 0, 100, coinbase1, 100, &types.NIPost{}),
		newActivationTx(id2, 0, *types.EmptyATXID, *types.EmptyATXID, types.NewLayerID(2), 0, 100, coinbase2, 200, &types.NIPost{}),
		newActivationTx(id4, 0, *types.EmptyATXID, *types.EmptyATXID, types.NewLayerID(2), 0, 100, coinbase4, 400, &types.NIPost{}),
		newActivationTx(id3, 0, *types.EmptyATXID, *types.EmptyATXID, types.NewLayerID(11), 0, 100, coinbase3, 300, &types.NIPost{}),
	}

	poetRef := []byte{0xba, 0xb0}
	for _, atx := range atxs {
		hash, err := atx.NIPostChallenge.Hash()
		assert.NoError(t, err)
		nipost := NewNIPostWithChallenge(hash, poetRef)
		atx.NIPost = *nipost
	}
	blocks := createLayerWithAtx(t, layers, atxdb, types.NewLayerID(1), 6, atxs, []types.BlockID{}, []types.BlockID{})
	before := blocks[:2]
	two := blocks[2:3]
	after := blocks[3:]
	for i := uint32(2); i <= 10; i++ {
		before = createLayerWithAtx(t, layers, atxdb, types.NewLayerID(i), 1, []*types.ActivationTx{}, before, before)
		two = createLayerWithAtx(t, layers, atxdb, types.NewLayerID(i), 1, []*types.ActivationTx{}, two, two)
		after = createLayerWithAtx(t, layers, atxdb, types.NewLayerID(i), 1, []*types.ActivationTx{}, after, after)
	}
	for _, x := range before {
		blocksMap[x] = struct{}{}
	}

	for _, x := range after {
		blocksMap[x] = struct{}{}
	}

	layer := types.NewLayerID(10)
	layersPerEpoch := uint32(6)
	types.SetLayersPerEpoch(6)
	atxdb.LayersPerEpoch = layersPerEpoch
	epoch := layer.GetEpoch()
	actives, err := atxdb.GetMinerWeightsInEpochFromView(epoch, blocksMap)
	assert.NoError(t, err)
	// TODO: check this test failure
	_ = actives
	//assert.Len(t, actives, 2)
	//assert.Equal(t, uint64(10000), actives[id1.Key], "actives[id1.Key] (%d) != %d", actives[id1.Key], 10000)
	//assert.Equal(t, uint64(20000), actives[id2.Key], "actives[id2.Key] (%d) != %d", actives[id2.Key], 20000)
}

func TestMesh_ActiveSetForLayerView2(t *testing.T) {
	atxdb, _, _ := getAtxDb(t, t.Name())
	actives, err := atxdb.GetMinerWeightsInEpochFromView(0, nil)
	assert.Error(t, err)
	assert.Equal(t, errGenesisEpoch, err)
	assert.Nil(t, actives)
}

func TestActivationDb_GetNodeLastAtxId(t *testing.T) {
	r := require.New(t)

	atxdb, _, _ := getAtxDb(t, "t6")
	id1 := types.NodeID{Key: uuid.New().String()}
	coinbase1 := types.HexToAddress("aaaa")
	epoch1 := types.EpochID(2)
<<<<<<< HEAD
	atx1 := types.NewActivationTx(newChallenge(id1, 0, *types.EmptyATXID, goldenATXID, epoch1.FirstLayer()), coinbase1, &types.NIPost{}, 0, &types.Post{})
	r.NoError(atxdb.StoreAtx(epoch1, atx1))
=======
	atx1 := types.NewActivationTx(newChallenge(id1, 0, *types.EmptyATXID, goldenATXID, epoch1.FirstLayer()), coinbase1, &types.NIPost{}, 0, nil)
	r.NoError(atxdb.StoreAtx(context.TODO(), epoch1, atx1))
>>>>>>> e803e533

	epoch2 := types.EpochID(1) + (1 << 8)
	// This will fail if we convert the epoch id to bytes using LittleEndian, since LevelDB's lexicographic sorting will
	// then sort by LSB instead of MSB, first.
<<<<<<< HEAD
	atx2 := types.NewActivationTx(newChallenge(id1, 1, atx1.ID(), atx1.ID(), epoch2.FirstLayer()), coinbase1, &types.NIPost{}, 0, &types.Post{})
	r.NoError(atxdb.StoreAtx(epoch2, atx2))
=======
	atx2 := types.NewActivationTx(newChallenge(id1, 1, atx1.ID(), atx1.ID(), epoch2.FirstLayer()), coinbase1, &types.NIPost{}, 0, nil)
	r.NoError(atxdb.StoreAtx(context.TODO(), epoch2, atx2))
>>>>>>> e803e533

	id, err := atxdb.GetNodeLastAtxID(id1)
	r.NoError(err)
	r.Equal(atx2.ShortString(), id.ShortString(), "atx1.ShortString(): %v", atx1.ShortString())
}

func Test_DBSanity(t *testing.T) {
	types.SetLayersPerEpoch(layersPerEpochBig)

	atxdb, _, _ := getAtxDb(t, "t6")

	id1 := types.NodeID{Key: uuid.New().String()}
	id2 := types.NodeID{Key: uuid.New().String()}
	id3 := types.NodeID{Key: uuid.New().String()}
	coinbase1 := types.HexToAddress("aaaa")
	coinbase2 := types.HexToAddress("bbbb")
	coinbase3 := types.HexToAddress("cccc")

	atx1 := newActivationTx(id1, 0, *types.EmptyATXID, *types.EmptyATXID, types.NewLayerID(1), 0, 100, coinbase1, 100, &types.NIPost{})
	atx2 := newActivationTx(id1, 0, *types.EmptyATXID, *types.EmptyATXID, types.NewLayerID(1001), 0, 100, coinbase2, 100, &types.NIPost{})
	atx3 := newActivationTx(id1, 0, *types.EmptyATXID, *types.EmptyATXID, types.NewLayerID(2001), 0, 100, coinbase3, 100, &types.NIPost{})

	err := atxdb.storeAtxUnlocked(atx1)
	assert.NoError(t, err)
	err = atxdb.storeAtxUnlocked(atx2)
	assert.NoError(t, err)
	err = atxdb.storeAtxUnlocked(atx3)
	assert.NoError(t, err)

	err = atxdb.addAtxToNodeID(id1, atx1)
	assert.NoError(t, err)
	id, err := atxdb.GetNodeLastAtxID(id1)
	assert.NoError(t, err)
	assert.Equal(t, atx1.ID(), id)
	assert.Equal(t, types.EpochID(1), atx1.TargetEpoch())
	id, err = atxdb.GetNodeAtxIDForEpoch(id1, atx1.PubLayerID.GetEpoch())
	assert.NoError(t, err)
	assert.Equal(t, atx1.ID(), id)

	err = atxdb.addAtxToNodeID(id2, atx2)
	assert.NoError(t, err)

	err = atxdb.addAtxToNodeID(id1, atx3)
	assert.NoError(t, err)

	id, err = atxdb.GetNodeLastAtxID(id2)
	assert.NoError(t, err)
	assert.Equal(t, atx2.ID(), id)
	assert.Equal(t, types.EpochID(2), atx2.TargetEpoch())
	id, err = atxdb.GetNodeAtxIDForEpoch(id2, atx2.PubLayerID.GetEpoch())
	assert.NoError(t, err)
	assert.Equal(t, atx2.ID(), id)

	id, err = atxdb.GetNodeLastAtxID(id1)
	assert.NoError(t, err)
	assert.Equal(t, atx3.ID(), id)
	assert.Equal(t, types.EpochID(3), atx3.TargetEpoch())
	id, err = atxdb.GetNodeAtxIDForEpoch(id1, atx3.PubLayerID.GetEpoch())
	assert.NoError(t, err)
	assert.Equal(t, atx3.ID(), id)

	id, err = atxdb.GetNodeLastAtxID(id3)
	assert.EqualError(t, err, fmt.Sprintf("atx for node %v does not exist", id3.ShortString()))
	assert.Equal(t, *types.EmptyATXID, id)
}

func TestMesh_processBlockATXs(t *testing.T) {
	types.SetLayersPerEpoch(layersPerEpochBig)
	atxdb, _, _ := getAtxDb(t, "t6")

	id1 := types.NodeID{Key: uuid.New().String(), VRFPublicKey: []byte("anton")}
	id2 := types.NodeID{Key: uuid.New().String(), VRFPublicKey: []byte("anton")}
	id3 := types.NodeID{Key: uuid.New().String(), VRFPublicKey: []byte("anton")}
	coinbase1 := types.HexToAddress("aaaa")
	coinbase2 := types.HexToAddress("bbbb")
	coinbase3 := types.HexToAddress("cccc")
	chlng := types.HexToHash32("0x3333")
	poetRef := []byte{0x76, 0x45}
	npst := NewNIPostWithChallenge(&chlng, poetRef)
	posATX := newActivationTx(types.NodeID{Key: "aaaaaa", VRFPublicKey: []byte("anton")}, 0, *types.EmptyATXID, *types.EmptyATXID, types.NewLayerID(1000), 0, 100, coinbase1, 100, npst)
	err := atxdb.StoreAtx(context.TODO(), 0, posATX)
	assert.NoError(t, err)
	atxs := []*types.ActivationTx{
		newActivationTx(id1, 0, *types.EmptyATXID, posATX.ID(), types.NewLayerID(1012), 0, 100, coinbase1, 100, &types.NIPost{}),
		newActivationTx(id2, 0, *types.EmptyATXID, posATX.ID(), types.NewLayerID(1300), 0, 100, coinbase2, 100, &types.NIPost{}),
		newActivationTx(id3, 0, *types.EmptyATXID, posATX.ID(), types.NewLayerID(1435), 0, 100, coinbase3, 100, &types.NIPost{}),
	}
	for _, atx := range atxs {
		hash, err := atx.NIPostChallenge.Hash()
		assert.NoError(t, err)
		atx.NIPost = *NewNIPostWithChallenge(hash, poetRef)
	}

	err = processAtxs(atxdb, atxs)
	assert.NoError(t, err)

	// check that further atxs dont affect current epoch count
	atxs2 := []*types.ActivationTx{
		newActivationTx(id1, 1, atxs[0].ID(), atxs[0].ID(), types.NewLayerID(2012), 0, 100, coinbase1, 100, &types.NIPost{}),
		newActivationTx(id2, 1, atxs[1].ID(), atxs[1].ID(), types.NewLayerID(2300), 0, 100, coinbase2, 100, &types.NIPost{}),
		newActivationTx(id3, 1, atxs[2].ID(), atxs[2].ID(), types.NewLayerID(2435), 0, 100, coinbase3, 100, &types.NIPost{}),
	}
	for _, atx := range atxs2 {
		hash, err := atx.NIPostChallenge.Hash()
		assert.NoError(t, err)
		atx.NIPost = *NewNIPostWithChallenge(hash, poetRef)
	}
	err = processAtxs(atxdb, atxs2)
	assert.NoError(t, err)

	assertEpochWeight(t, atxdb, 2, 100*100*4) // 1 posATX + 3 from `atxs`
	assertEpochWeight(t, atxdb, 3, 100*100*3) // 3 from `atxs2`
}

func assertEpochWeight(t *testing.T, atxdb *DB, epochID types.EpochID, expectedWeight uint64) {
	epochWeight, _, err := atxdb.GetEpochWeight(epochID)
	assert.NoError(t, err)
	assert.Equal(t, int(expectedWeight), int(epochWeight),
		fmt.Sprintf("expectedWeight (%d) != epochWeight (%d)", expectedWeight, epochWeight))
}

func TestActivationDB_ValidateAtx(t *testing.T) {
	atxdb, layers, _ := getAtxDb(t, "t8")

	signer := signing.NewEdSigner()
	idx1 := types.NodeID{Key: signer.PublicKey().String(), VRFPublicKey: []byte("anton")}

	id1 := types.NodeID{Key: uuid.New().String(), VRFPublicKey: []byte("anton")}
	id2 := types.NodeID{Key: uuid.New().String(), VRFPublicKey: []byte("anton")}
	id3 := types.NodeID{Key: uuid.New().String(), VRFPublicKey: []byte("anton")}
	coinbase1 := types.HexToAddress("aaaa")
	coinbase2 := types.HexToAddress("bbbb")
	coinbase3 := types.HexToAddress("cccc")
	atxs := []*types.ActivationTx{
		newActivationTx(id1, 0, *types.EmptyATXID, *types.EmptyATXID, types.NewLayerID(1), 0, 100, coinbase1, 100, &types.NIPost{}),
		newActivationTx(id2, 0, *types.EmptyATXID, *types.EmptyATXID, types.NewLayerID(1), 0, 100, coinbase2, 100, &types.NIPost{}),
		newActivationTx(id3, 0, *types.EmptyATXID, *types.EmptyATXID, types.NewLayerID(1), 0, 100, coinbase3, 100, &types.NIPost{}),
	}
	poetRef := []byte{0x12, 0x21}
	for _, atx := range atxs {
		hash, err := atx.NIPostChallenge.Hash()
		assert.NoError(t, err)
		atx.NIPost = *NewNIPostWithChallenge(hash, poetRef)
	}

	blocks := createLayerWithAtx(t, layers, atxdb, types.NewLayerID(1), 10, atxs, []types.BlockID{}, []types.BlockID{})
	blocks = createLayerWithAtx(t, layers, atxdb, types.NewLayerID(10), 10, []*types.ActivationTx{}, blocks, blocks)
	blocks = createLayerWithAtx(t, layers, atxdb, types.NewLayerID(100), 10, []*types.ActivationTx{}, blocks, blocks)

	prevAtx := newActivationTx(idx1, 0, *types.EmptyATXID, *types.EmptyATXID, types.NewLayerID(100), 0, 100, coinbase1, 100, &types.NIPost{})
	hash, err := prevAtx.NIPostChallenge.Hash()
	assert.NoError(t, err)
	prevAtx.NIPost = *NewNIPostWithChallenge(hash, poetRef)

	atx := newActivationTx(idx1, 1, prevAtx.ID(), prevAtx.ID(), types.NewLayerID(1012), 0, 100, coinbase1, 100, &types.NIPost{})
	hash, err = atx.NIPostChallenge.Hash()
	assert.NoError(t, err)
	atx.NIPost = *NewNIPostWithChallenge(hash, poetRef)
	err = SignAtx(signer, atx)
	assert.NoError(t, err)
	err = atxdb.StoreNodeIdentity(idx1)
	assert.NoError(t, err)
	err = atxdb.StoreAtx(context.TODO(), 1, prevAtx)
	assert.NoError(t, err)

	err = atxdb.SyntacticallyValidateAtx(context.TODO(), atx)
	assert.NoError(t, err)

	err = atxdb.ContextuallyValidateAtx(&atx.ActivationTxHeader)
	assert.NoError(t, err)
}

func TestActivationDB_ValidateAtxErrors(t *testing.T) {
	types.SetLayersPerEpoch(layersPerEpochBig)

	atxdb, layers, _ := getAtxDb(t, "t8")
	signer := signing.NewEdSigner()
	idx1 := types.NodeID{Key: signer.PublicKey().String()}
	idx2 := types.NodeID{Key: uuid.New().String()}
	coinbase := types.HexToAddress("aaaa")

	id1 := types.NodeID{Key: uuid.New().String()}
	id2 := types.NodeID{Key: uuid.New().String()}
	id3 := types.NodeID{Key: uuid.New().String()}
	atxs := []*types.ActivationTx{
		newActivationTx(id1, 0, *types.EmptyATXID, *types.EmptyATXID, types.NewLayerID(1), 0, 100, coinbase, 100, &types.NIPost{}),
		newActivationTx(id2, 0, *types.EmptyATXID, *types.EmptyATXID, types.NewLayerID(1), 0, 100, coinbase, 100, &types.NIPost{}),
		newActivationTx(id3, 0, *types.EmptyATXID, *types.EmptyATXID, types.NewLayerID(1), 0, 100, coinbase, 100, &types.NIPost{}),
	}

	blocks := createLayerWithAtx(t, layers, atxdb, types.NewLayerID(1), 10, atxs, []types.BlockID{}, []types.BlockID{})
	blocks = createLayerWithAtx(t, layers, atxdb, types.NewLayerID(10), 10, []*types.ActivationTx{}, blocks, blocks)
	blocks = createLayerWithAtx(t, layers, atxdb, types.NewLayerID(100), 10, []*types.ActivationTx{}, blocks, blocks)

	chlng := types.HexToHash32("0x3333")
	poetRef := []byte{0xba, 0xbe}
	npst := NewNIPostWithChallenge(&chlng, poetRef)
	prevAtx := newActivationTx(idx1, 0, *types.EmptyATXID, *types.EmptyATXID, types.NewLayerID(100), 0, 100, coinbase, 100, npst)
	posAtx := newActivationTx(idx2, 0, *types.EmptyATXID, *types.EmptyATXID, types.NewLayerID(100), 0, 100, coinbase, 100, npst)
	err := atxdb.StoreNodeIdentity(idx1)
	assert.NoError(t, err)
	err = atxdb.StoreAtx(context.TODO(), 1, prevAtx)
	assert.NoError(t, err)
	err = atxdb.StoreAtx(context.TODO(), 1, posAtx)
	assert.NoError(t, err)

	// Wrong sequence.
	atx := newActivationTx(idx1, 0, prevAtx.ID(), posAtx.ID(), types.NewLayerID(1012), 0, 100, coinbase, 100, &types.NIPost{})
	err = SignAtx(signer, atx)
	assert.NoError(t, err)
	err = atxdb.SyntacticallyValidateAtx(context.TODO(), atx)
	assert.EqualError(t, err, "sequence number is not one more than prev sequence number")

	// Wrong active set.
	/*atx = newActivationTx(idx1, 1, prevAtx.ID(), posatx.ID(), types.NewLayerID(1012), 0, 100, 100, coinbase, 10, []types.BlockID{}, &types.NIPost{})
	err = SignAtx(signer, atx)
	assert.NoError(t, err)
	err = atxdb.SyntacticallyValidateAtx(atx)
	assert.EqualError(t, err, "atx contains view with unequal weight (10) than seen (0)")
	*/
	// Wrong positioning atx.
	atx = newActivationTx(idx1, 1, prevAtx.ID(), atxs[0].ID(), types.NewLayerID(1012), 0, 100, coinbase, 100, &types.NIPost{})
	err = SignAtx(signer, atx)
	assert.NoError(t, err)
	err = atxdb.SyntacticallyValidateAtx(context.TODO(), atx)
	assert.EqualError(t, err, "expected distance of one epoch (1000 layers) from pos atx but found 1011")

	// Empty positioning atx.
	atx = newActivationTx(idx1, 1, prevAtx.ID(), *types.EmptyATXID, types.NewLayerID(2000), 0, 1, coinbase, 3, &types.NIPost{})
	err = SignAtx(signer, atx)
	assert.NoError(t, err)
	err = atxdb.SyntacticallyValidateAtx(context.TODO(), atx)
	assert.EqualError(t, err, "empty positioning atx")

	// Using Golden ATX in epochs other than 1 is not allowed. Testing epoch 0.
	atx = newActivationTx(idx1, 0, *types.EmptyATXID, goldenATXID, types.NewLayerID(0), 0, 1, coinbase, 3, &types.NIPost{})
	atx.InitialPost = *initialPost
	atx.InitialPostIndices = initialPost.Indices
	err = SignAtx(signer, atx)
	assert.NoError(t, err)
	err = atxdb.SyntacticallyValidateAtx(context.TODO(), atx)
	assert.EqualError(t, err, "golden atx used for atx in epoch 0, but is only valid in epoch 1")

	// Using Golden ATX in epochs other than 1 is not allowed. Testing epoch 2.
	atx = newActivationTx(idx1, 1, prevAtx.ID(), goldenATXID, types.NewLayerID(2000), 0, 1, coinbase, 3, &types.NIPost{})
	err = SignAtx(signer, atx)
	assert.NoError(t, err)
	err = atxdb.SyntacticallyValidateAtx(context.TODO(), atx)
	assert.EqualError(t, err, "golden atx used for atx in epoch 2, but is only valid in epoch 1")

	// Wrong prevATx.
	atx = newActivationTx(idx1, 1, atxs[0].ID(), posAtx.ID(), types.NewLayerID(1012), 0, 100, coinbase, 100, &types.NIPost{})
	err = SignAtx(signer, atx)
	assert.NoError(t, err)
	err = atxdb.SyntacticallyValidateAtx(context.TODO(), atx)
	assert.EqualError(t, err, fmt.Sprintf("previous atx belongs to different miner. atx.ID: %v, atx.NodeID: %v, prevAtx.NodeID: %v", atx.ShortString(), atx.NodeID.Key, atxs[0].NodeID.Key))

	// Wrong layerId.
	posAtx2 := newActivationTx(idx2, 0, *types.EmptyATXID, *types.EmptyATXID, types.NewLayerID(1020), 0, 100, coinbase, 100, npst)
	err = SignAtx(signer, atx)
	assert.NoError(t, err)
	err = atxdb.StoreAtx(context.TODO(), 1, posAtx2)
	assert.NoError(t, err)
	err = atxdb.StoreNodeIdentity(idx1)
	assert.NoError(t, err)
	atx = newActivationTx(idx1, 1, prevAtx.ID(), posAtx2.ID(), types.NewLayerID(1012), 0, 100, coinbase, 100, npst)
	err = SignAtx(signer, atx)
	assert.NoError(t, err)
	err = atxdb.SyntacticallyValidateAtx(context.TODO(), atx)
	assert.EqualError(t, err, "atx layer (1012) must be after positioning atx layer (1020)")

	// Atx already exists.
	err = atxdb.StoreAtx(context.TODO(), 1, atx)
	assert.NoError(t, err)
	atx = newActivationTx(idx1, 1, prevAtx.ID(), posAtx.ID(), types.NewLayerID(12), 0, 100, coinbase, 100, &types.NIPost{})
	err = atxdb.ContextuallyValidateAtx(&atx.ActivationTxHeader)
	assert.EqualError(t, err, "last atx is not the one referenced")

	// Prev atx declared but not found.
	err = atxdb.StoreAtx(context.TODO(), 1, atx)
	assert.NoError(t, err)
	atx = newActivationTx(idx1, 1, prevAtx.ID(), posAtx.ID(), types.NewLayerID(12), 0, 100, coinbase, 100, &types.NIPost{})
<<<<<<< HEAD
	iter := atxdb.atxs.Find(getNodeAtxPrefix(atx.NodeID.Key).Bytes())
=======
	iter := atxdb.atxs.Find(getNodeAtxPrefix(atx.NodeID).Bytes())
>>>>>>> e803e533
	for iter.Next() {
		err = atxdb.atxs.Delete(iter.Key())
		assert.NoError(t, err)
	}
	err = SignAtx(signer, atx)
	assert.NoError(t, err)
	err = atxdb.ContextuallyValidateAtx(&atx.ActivationTxHeader)
	assert.EqualError(t, err,
		fmt.Sprintf("could not fetch node last atx: atx for node %v does not exist", atx.NodeID.ShortString()))

	// Prev atx not declared but initial Post not included.
	atx = newActivationTx(idx1, 0, *types.EmptyATXID, posAtx.ID(), types.NewLayerID(1012), 0, 100, coinbase, 100, &types.NIPost{})
	err = SignAtx(signer, atx)
	assert.NoError(t, err)
	err = atxdb.SyntacticallyValidateAtx(context.TODO(), atx)
	assert.EqualError(t, err, "no prevATX declared, but initial Post is not included")

	// Prev atx not declared but initial Post indices not included.
	atx = newActivationTx(idx1, 0, *types.EmptyATXID, posAtx.ID(), types.NewLayerID(1012), 0, 100, coinbase, 100, &types.NIPost{})
	atx.InitialPost = *initialPost
	err = SignAtx(signer, atx)
	assert.NoError(t, err)
	err = atxdb.SyntacticallyValidateAtx(context.TODO(), atx)
	assert.EqualError(t, err, "no prevATX declared, but initial Post indices is not included in challenge")

	// Challenge and initial Post indices mismatch.
	atx = newActivationTx(idx1, 0, *types.EmptyATXID, posAtx.ID(), types.NewLayerID(1012), 0, 100, coinbase, 100, &types.NIPost{})
	atx.InitialPost = *initialPost
	atx.InitialPostIndices = append([]byte{}, initialPost.Indices...)
	atx.InitialPostIndices[0]++
	err = SignAtx(signer, atx)
	assert.NoError(t, err)
	err = atxdb.SyntacticallyValidateAtx(context.TODO(), atx)
	assert.EqualError(t, err, "initial Post indices included in challenge does not equal to the initial Post indices included in the atx")

	// Prev atx declared but initial Post is included.
	atx = newActivationTx(idx1, 1, prevAtx.ID(), posAtx.ID(), types.NewLayerID(1012), 0, 100, coinbase, 100, &types.NIPost{})
	atx.InitialPost = *initialPost
	err = SignAtx(signer, atx)
	assert.NoError(t, err)
	err = atxdb.SyntacticallyValidateAtx(context.TODO(), atx)
	assert.EqualError(t, err, "prevATX declared, but initial Post is included")

	// Prev atx declared but initial Post indices is included.
	atx = newActivationTx(idx1, 1, prevAtx.ID(), posAtx.ID(), types.NewLayerID(1012), 0, 100, coinbase, 100, &types.NIPost{})
	atx.InitialPostIndices = initialPost.Indices
	err = SignAtx(signer, atx)
	assert.NoError(t, err)
	err = atxdb.SyntacticallyValidateAtx(context.TODO(), atx)
	assert.EqualError(t, err, "prevATX declared, but initial Post indices is included in challenge")

	// Prev atx has publication layer in the same epoch as the atx.
	atx = newActivationTx(idx1, 1, prevAtx.ID(), posAtx.ID(), types.NewLayerID(100), 0, 100, coinbase, 100, &types.NIPost{})
	err = SignAtx(signer, atx)
	assert.NoError(t, err)
	err = atxdb.SyntacticallyValidateAtx(context.TODO(), atx)
	assert.EqualError(t, err, "prevAtx epoch (0, layer 100) isn't older than current atx epoch (0, layer 100)")

	// NodeID and etracted pubkey dont match
	atx = newActivationTx(idx2, 0, *types.EmptyATXID, posAtx.ID(), types.NewLayerID(1012), 0, 100, coinbase, 1, &types.NIPost{})
	atx.InitialPost = *initialPost
	atx.InitialPostIndices = append([]byte{}, initialPost.Indices...)
	err = SignAtx(signer, atx)
	assert.NoError(t, err)
	err = atxdb.SyntacticallyValidateAtx(context.TODO(), atx)
	assert.EqualError(t, err, "node ids don't match")
}

func TestActivationDB_ValidateAndInsertSorted(t *testing.T) {
	atxdb, layers, _ := getAtxDb(t, "t8")
	signer := signing.NewEdSigner()
	idx1 := types.NodeID{Key: signer.PublicKey().String(), VRFPublicKey: []byte("12345")}
	coinbase := types.HexToAddress("aaaa")

	id1 := types.NodeID{Key: uuid.New().String()}
	id2 := types.NodeID{Key: uuid.New().String()}
	id3 := types.NodeID{Key: uuid.New().String()}
	atxs := []*types.ActivationTx{
		newActivationTx(id1, 0, *types.EmptyATXID, *types.EmptyATXID, types.NewLayerID(1), 0, 100, coinbase, 100, &types.NIPost{}),
		newActivationTx(id2, 0, *types.EmptyATXID, *types.EmptyATXID, types.NewLayerID(1), 0, 100, coinbase, 100, &types.NIPost{}),
		newActivationTx(id3, 0, *types.EmptyATXID, *types.EmptyATXID, types.NewLayerID(1), 0, 100, coinbase, 100, &types.NIPost{}),
	}

	blocks := createLayerWithAtx(t, layers, atxdb, types.NewLayerID(1), 10, atxs, []types.BlockID{}, []types.BlockID{})
	blocks = createLayerWithAtx(t, layers, atxdb, types.NewLayerID(10), 10, []*types.ActivationTx{}, blocks, blocks)
	blocks = createLayerWithAtx(t, layers, atxdb, types.NewLayerID(100), 10, []*types.ActivationTx{}, blocks, blocks)

	chlng := types.HexToHash32("0x3333")
	poetRef := []byte{0x56, 0xbe}
	npst := NewNIPostWithChallenge(&chlng, poetRef)
	prevAtx := newActivationTx(idx1, 0, *types.EmptyATXID, *types.EmptyATXID, types.NewLayerID(100), 0, 100, coinbase, 100, npst)

	var nodeAtxIds []types.ATXID

	err := atxdb.StoreAtx(context.TODO(), 1, prevAtx)
	assert.NoError(t, err)
	nodeAtxIds = append(nodeAtxIds, prevAtx.ID())

	// wrong sequnce
	atx := newActivationTx(idx1, 1, prevAtx.ID(), prevAtx.ID(), types.NewLayerID(1012), 0, 100, coinbase, 100, &types.NIPost{})
	err = atxdb.StoreAtx(context.TODO(), 1, atx)
	assert.NoError(t, err)
	nodeAtxIds = append(nodeAtxIds, atx.ID())

	atx = newActivationTx(idx1, 2, atx.ID(), atx.ID(), types.NewLayerID(1012), 0, 100, coinbase, 100, &types.NIPost{})
	assert.NoError(t, err)
	err = SignAtx(signer, atx)
	assert.NoError(t, err)
	err = atxdb.StoreNodeIdentity(idx1)
	assert.NoError(t, err)
	err = atxdb.StoreAtx(context.TODO(), 1, atx)
	assert.NoError(t, err)
	nodeAtxIds = append(nodeAtxIds, atx.ID())
	atx2id := atx.ID()

	atx = newActivationTx(idx1, 4, prevAtx.ID(), prevAtx.ID(), types.NewLayerID(1012), 0, 100, coinbase, 100, &types.NIPost{})
	err = SignAtx(signer, atx)
	assert.NoError(t, err)
	err = atxdb.StoreNodeIdentity(idx1)
	assert.NoError(t, err)

	err = atxdb.SyntacticallyValidateAtx(context.TODO(), atx)
	assert.EqualError(t, err, "sequence number is not one more than prev sequence number")

	err = atxdb.StoreAtx(context.TODO(), 1, atx)
	assert.NoError(t, err)
	id4 := atx.ID()

	atx = newActivationTx(idx1, 3, atx2id, prevAtx.ID(), types.NewLayerID(1012), 0, 100, coinbase, 100, &types.NIPost{})
	err = atxdb.ContextuallyValidateAtx(&atx.ActivationTxHeader)
	assert.EqualError(t, err, "last atx is not the one referenced")

	err = atxdb.StoreAtx(context.TODO(), 1, atx)
	assert.NoError(t, err)
	nodeAtxIds = append(nodeAtxIds, atx.ID())
	nodeAtxIds = append(nodeAtxIds, id4)

	id, err := atxdb.GetNodeLastAtxID(idx1)
	assert.NoError(t, err)
	assert.Equal(t, atx.ID(), id)

	_, err = atxdb.GetAtxHeader(id)
	assert.NoError(t, err)

	_, err = atxdb.GetAtxHeader(atx2id)
	assert.NoError(t, err)

	// test same sequence
	idx2 := types.NodeID{Key: uuid.New().String(), VRFPublicKey: []byte("12345")}

	prevAtx = newActivationTx(idx2, 0, *types.EmptyATXID, *types.EmptyATXID, types.NewLayerID(100), 0, 100, coinbase, 100, npst)
	err = atxdb.StoreAtx(context.TODO(), 1, prevAtx)
	assert.NoError(t, err)
	atx = newActivationTx(idx2, 1, prevAtx.ID(), prevAtx.ID(), types.NewLayerID(1012), 0, 100, coinbase, 100, &types.NIPost{})
	err = atxdb.StoreAtx(context.TODO(), 1, atx)
	assert.NoError(t, err)
	atxID := atx.ID()

	atx = newActivationTx(idx2, 2, atxID, atx.ID(), types.NewLayerID(1012), 0, 100, coinbase, 100, &types.NIPost{})
	err = atxdb.StoreAtx(context.TODO(), 1, atx)
	assert.NoError(t, err)

	atx = newActivationTx(idx2, 2, atxID, atx.ID(), types.NewLayerID(1013), 0, 100, coinbase, 100, &types.NIPost{})
	err = atxdb.ContextuallyValidateAtx(&atx.ActivationTxHeader)
	assert.EqualError(t, err, "last atx is not the one referenced")

	err = atxdb.StoreAtx(context.TODO(), 1, atx)
	assert.NoError(t, err)

}

func TestActivationDb_ProcessAtx(t *testing.T) {
	r := require.New(t)

	atxdb, _, _ := getAtxDb(t, "t8")
	idx1 := types.NodeID{Key: uuid.New().String(), VRFPublicKey: []byte("anton")}
	coinbase := types.HexToAddress("aaaa")
	atx := newActivationTx(idx1, 0, *types.EmptyATXID, *types.EmptyATXID, types.NewLayerID(100), 0, 100, coinbase, 100, &types.NIPost{})

	err := atxdb.ProcessAtx(context.TODO(), atx)
	r.NoError(err)
	r.NoError(err)
	res, err := atxdb.GetIdentity(idx1.Key)
	r.Nil(err)
	r.Equal(idx1, res)
}

func BenchmarkActivationDb_SyntacticallyValidateAtx(b *testing.B) {
	r := require.New(b)
	atxdb, layers, _ := getAtxDb(b, "t8")

	const (
		activesetSize         = 300
		blocksPerLayer        = 200
		numberOfLayers uint32 = 100
	)

	coinbase := types.HexToAddress("c012ba5e")
	var atxs []*types.ActivationTx
	for i := 0; i < activesetSize; i++ {
		id := types.NodeID{Key: uuid.New().String(), VRFPublicKey: []byte("vrf")}
		atxs = append(atxs, newActivationTx(id, 0, *types.EmptyATXID, *types.EmptyATXID, types.NewLayerID(1), 0, 100, coinbase, 100, &types.NIPost{}))
	}

	poetRef := []byte{0x12, 0x21}
	for _, atx := range atxs {
		hash, err := atx.NIPostChallenge.Hash()
		r.NoError(err)
		atx.NIPost = *NewNIPostWithChallenge(hash, poetRef)
	}

	blocks := createLayerWithAtx2(b, layers, types.LayerID{}, blocksPerLayer, atxs, []types.BlockID{}, []types.BlockID{})
	for i := uint32(1); i < numberOfLayers; i++ {
		blocks = createLayerWithAtx2(b, layers, types.NewLayerID(i), blocksPerLayer, []*types.ActivationTx{}, blocks, blocks)
	}

	idx1 := types.NodeID{Key: uuid.New().String(), VRFPublicKey: []byte("anton")}
	challenge := newChallenge(idx1, 0, *types.EmptyATXID, goldenATXID, types.LayerID{}.Add(numberOfLayers+1))
	hash, err := challenge.Hash()
	r.NoError(err)
	prevAtx := newAtx(challenge, NewNIPostWithChallenge(hash, poetRef))

	atx := newActivationTx(idx1, 1, prevAtx.ID(), prevAtx.ID(), types.LayerID{}.Add(numberOfLayers+1+layersPerEpochBig), 0, 100, coinbase, 100, &types.NIPost{})
	hash, err = atx.NIPostChallenge.Hash()
	r.NoError(err)
<<<<<<< HEAD
	atx.NIPost = *NewNIPostWithChallenge(hash, poetRef)
	err = atxdb.StoreAtx(1, prevAtx)
=======
	atx.NIPost = NewNIPostWithChallenge(hash, poetRef)
	err = atxdb.StoreAtx(context.TODO(), 1, prevAtx)
>>>>>>> e803e533
	r.NoError(err)

	start := time.Now()
	err = atxdb.SyntacticallyValidateAtx(context.TODO(), atx)
	b.Logf("\nSyntactic validation took %v\n", time.Since(start))
	r.NoError(err)

	start = time.Now()
	err = atxdb.SyntacticallyValidateAtx(context.TODO(), atx)
	b.Logf("\nSecond syntactic validation took %v\n", time.Since(start))
	r.NoError(err)

	start = time.Now()
	err = atxdb.ContextuallyValidateAtx(&atx.ActivationTxHeader)
	b.Logf("\nContextual validation took %v\n\n", time.Since(start))
	r.NoError(err)
}

func BenchmarkNewActivationDb(b *testing.B) {
	r := require.New(b)

	const tmpPath = "../tmp/atx"
	lg := logtest.New(b)

	msh := mesh.NewMemMeshDB(lg)
	store, err := database.NewLDBDatabase(tmpPath, 0, 0, lg.WithName("atxLDB"))
	r.NoError(err)
	atxdb := NewDB(store, NewIdentityStore(store), msh, layersPerEpochBig, goldenATXID, &ValidatorMock{}, lg.WithName("atxDB"))

	const (
		numOfMiners = 300
		batchSize   = 15
		numOfEpochs = 10 * batchSize
	)
	prevAtxs := make([]types.ATXID, numOfMiners)
	pPrevAtxs := make([]types.ATXID, numOfMiners)
	posAtx := prevAtxID
	var atx *types.ActivationTx
	layer := postGenesisEpochLayer

	start := time.Now()
	eStart := time.Now()
	for epoch := postGenesisEpoch; epoch < postGenesisEpoch+numOfEpochs; epoch++ {
		for miner := 0; miner < numOfMiners; miner++ {
			challenge := newChallenge(nodeID, 1, prevAtxs[miner], posAtx, layer)
			h, err := challenge.Hash()
			r.NoError(err)
			atx = newAtx(challenge, NewNIPostWithChallenge(h, poetBytes))
			prevAtxs[miner] = atx.ID()
			storeAtx(r, atxdb, atx, lg.WithName("storeAtx"))
		}
		//noinspection GoNilness
		posAtx = atx.ID()
		layer = layer.Add(layersPerEpoch)
		if epoch%batchSize == batchSize-1 {
			b.Logf("epoch %3d-%3d took %v\t", epoch-(batchSize-1), epoch, time.Since(eStart))
			eStart = time.Now()

			for miner := 0; miner < numOfMiners; miner++ {
				atx, err := atxdb.GetAtxHeader(prevAtxs[miner])
				r.NoError(err)
				r.NotNil(atx)
				atx, err = atxdb.GetAtxHeader(pPrevAtxs[miner])
				r.NoError(err)
				r.NotNil(atx)
			}
			b.Logf("reading last and previous epoch 100 times took %v\n", time.Since(eStart))
			eStart = time.Now()
		}
		copy(pPrevAtxs, prevAtxs)
	}
	b.Logf("\n>>> Total time: %v\n\n", time.Since(start))
	time.Sleep(1 * time.Second)

	// cleanup
	err = os.RemoveAll(tmpPath)
	r.NoError(err)
}

func TestActivationDb_TopAtx(t *testing.T) {
	r := require.New(t)

	atxdb, _, _ := getAtxDb(t, "t8")

	// ATX stored should become top ATX
	atx, err := createAndStoreAtx(atxdb, types.LayerID{}.Add(1))
	r.NoError(err)

	topAtx, err := atxdb.getTopAtx()
	r.NoError(err)
	r.Equal(atx.ID(), topAtx.AtxID)

	// higher-layer ATX stored should become new top ATX
	atx, err = createAndStoreAtx(atxdb, types.LayerID{}.Add(3))
	r.NoError(err)

	topAtx, err = atxdb.getTopAtx()
	r.NoError(err)
	r.Equal(atx.ID(), topAtx.AtxID)

	// lower-layer ATX stored should NOT become new top ATX
	atx, err = createAndStoreAtx(atxdb, types.LayerID{}.Add(1))
	r.NoError(err)

	topAtx, err = atxdb.getTopAtx()
	r.NoError(err)
	r.NotEqual(atx.ID(), topAtx.AtxID)
}

func createAndValidateSignedATX(r *require.Assertions, atxdb *DB, ed *signing.EdSigner, atx *types.ActivationTx) (*types.ActivationTx, error) {
	atxBytes, err := types.InterfaceToBytes(&atx.InnerActivationTx)
	r.NoError(err)
	sig := ed.Sign(atxBytes)

	signedAtx := &types.ActivationTx{InnerActivationTx: atx.InnerActivationTx, Sig: sig}
	return signedAtx, atxdb.ValidateSignedAtx(*ed.PublicKey(), signedAtx)
}

func TestActivationDb_ValidateSignedAtx(t *testing.T) {
	r := require.New(t)
	lg := logtest.New(t).WithName("sigValidation")
	idStore := NewIdentityStore(database.NewMemDatabase())
	memesh := mesh.NewMemMeshDB(lg.WithName("meshDB"))
	atxdb := NewDB(database.NewMemDatabase(), idStore, memesh, layersPerEpochBig, goldenATXID, &ValidatorMock{}, lg.WithName("atxDB"))

	ed := signing.NewEdSigner()
	nodeID := types.NodeID{Key: ed.PublicKey().String(), VRFPublicKey: []byte("bbbbb")}

	// test happy flow of first ATX
	emptyAtx := types.EmptyATXID
	atx := newActivationTx(nodeID, 1, *emptyAtx, *emptyAtx, types.LayerID{}.Add(15), 1, 100, coinbase, 100, nipost)
	_, err := createAndValidateSignedATX(r, atxdb, ed, atx)
	r.NoError(err)

	// test negative flow no atx found in idstore
	prevAtx := types.ATXID(types.HexToHash32("0x111"))
	atx = newActivationTx(nodeID, 1, prevAtx, prevAtx, types.LayerID{}.Add(15), 1, 100, coinbase, 100, nipost)
	signedAtx, err := createAndValidateSignedATX(r, atxdb, ed, atx)
	r.Equal(errInvalidSig, err)

	// test happy flow not first ATX
	err = idStore.StoreNodeIdentity(nodeID)
	r.NoError(err)
	_, err = createAndValidateSignedATX(r, atxdb, ed, atx)
	r.NoError(err)

	// test negative flow not first ATX, invalid sig
	signedAtx.Sig = []byte("anton")
	_, err = ExtractPublicKey(signedAtx)
	r.Error(err)

}

func createAndStoreAtx(atxdb *DB, layer types.LayerID) (*types.ActivationTx, error) {
	id := types.NodeID{Key: uuid.New().String(), VRFPublicKey: []byte("vrf")}
	atx := newActivationTx(id, 0, *types.EmptyATXID, *types.EmptyATXID, layer, 0, 100, coinbase, 100, &types.NIPost{})
	err := atxdb.StoreAtx(context.TODO(), atx.TargetEpoch(), atx)
	if err != nil {
		return nil, err
	}
	return atx, nil
}

func TestActivationDb_AwaitAtx(t *testing.T) {
	r := require.New(t)

	lg := logtest.New(t).WithName("sigValidation")
	idStore := NewIdentityStore(database.NewMemDatabase())
	memesh := mesh.NewMemMeshDB(lg.WithName("meshDB"))
	atxdb := NewDB(database.NewMemDatabase(), idStore, memesh, layersPerEpochBig, goldenATXID, &ValidatorMock{}, lg.WithName("atxDB"))
	id := types.NodeID{Key: uuid.New().String(), VRFPublicKey: []byte("vrf")}
	atx := newActivationTx(id, 0, *types.EmptyATXID, *types.EmptyATXID, types.NewLayerID(1), 0, 100, coinbase, 100, &types.NIPost{})

	ch := atxdb.AwaitAtx(atx.ID())
	r.Len(atxdb.atxChannels, 1) // channel was created

	select {
	case <-ch:
		r.Fail("notified before ATX was stored")
	default:
	}

	err := atxdb.StoreAtx(context.TODO(), atx.TargetEpoch(), atx)
	r.NoError(err)
	r.Len(atxdb.atxChannels, 0) // after notifying subscribers, channel is cleared

	select {
	case <-ch:
	default:
		r.Fail("not notified after ATX was stored")
	}

	otherID := types.ATXID{}
	copy(otherID[:], "abcd")
	atxdb.AwaitAtx(otherID)
	r.Len(atxdb.atxChannels, 1) // after first subscription - channel is created
	atxdb.AwaitAtx(otherID)
	r.Len(atxdb.atxChannels, 1) // second subscription to same id - no additional channel
	atxdb.UnsubscribeAtx(otherID)
	r.Len(atxdb.atxChannels, 1) // first unsubscribe doesn't clear the channel
	atxdb.UnsubscribeAtx(otherID)
	r.Len(atxdb.atxChannels, 0) // last unsubscribe clears the channel
}

func TestActivationDb_ContextuallyValidateAtx(t *testing.T) {
	r := require.New(t)

	lg := logtest.New(t).WithName("sigValidation")
	idStore := NewIdentityStore(database.NewMemDatabase())
	memesh := mesh.NewMemMeshDB(lg.WithName("meshDB"))
	atxdb := NewDB(database.NewMemDatabase(), idStore, memesh, layersPerEpochBig, goldenATXID, &ValidatorMock{}, lg.WithName("atxDB"))

	validAtx := types.NewActivationTx(newChallenge(nodeID, 0, *types.EmptyATXID, goldenATXID, types.LayerID{}), [20]byte{}, &types.NIPost{}, 0, &types.Post{})
	err := atxdb.ContextuallyValidateAtx(&validAtx.ActivationTxHeader)
	r.NoError(err)

	arbitraryAtxID := types.ATXID(types.HexToHash32("11111"))
	malformedAtx := types.NewActivationTx(newChallenge(nodeID, 0, arbitraryAtxID, goldenATXID, types.LayerID{}), [20]byte{}, &types.NIPost{}, 0, &types.Post{})
	err = atxdb.ContextuallyValidateAtx(&malformedAtx.ActivationTxHeader)
	r.EqualError(err,
		fmt.Sprintf("could not fetch node last atx: atx for node %v does not exist", nodeID.ShortString()))
}

func TestActivateDB_HandleAtxEmptyNipst(t *testing.T) {
	atxdb, _, _ := getAtxDb(t, t.Name())
	atx := newActivationTx(nodeID, 0, *types.EmptyATXID, *types.EmptyATXID, types.LayerID{}, 0, 0, coinbase, 0, &types.NIPost{})
	buf, err := types.InterfaceToBytes(atx)
	require.NoError(t, err)
	require.Error(t, atxdb.HandleAtxData(context.TODO(), buf, nil))
}

func BenchmarkGetAtxHeaderWithConcurrentStoreAtx(b *testing.B) {
	path := b.TempDir()

	lg := logtest.New(b)
	iddbstore, err := database.NewLDBDatabase(filepath.Join(path, "ids"), 0, 0, lg)
	require.NoError(b, err)
	mdb, err := mesh.NewPersistentMeshDB(filepath.Join(path, "mesh"), 20, lg)
	require.NoError(b, err)
	idStore := NewIdentityStore(iddbstore)
	atxdbstore, err := database.NewLDBDatabase(filepath.Join(path, "atx"), 0, 0, lg)
	require.NoError(b, err)
	atxdb := NewDB(atxdbstore, idStore, mdb, 288, types.ATXID{}, &Validator{}, lg)

	var (
		stop uint64
		wg   sync.WaitGroup
	)
	for i := 0; i < runtime.NumCPU()/2; i++ {
		wg.Add(1)
		go func() {
			defer wg.Done()
			pub, _, _ := ed25519.GenerateKey(nil)
			id := types.NodeID{Key: util.Bytes2Hex(pub), VRFPublicKey: []byte("22222")}
			for i := 0; ; i++ {
				atx := types.NewActivationTx(newChallenge(id, uint64(i), *types.EmptyATXID, goldenATXID, types.NewLayerID(0)), [20]byte{}, nil, 0, nil)
				if !assert.NoError(b, atxdb.StoreAtx(context.TODO(), types.EpochID(1), atx)) {
					return
				}
				if atomic.LoadUint64(&stop) == 1 {
					return
				}
			}
		}()
	}
	b.ResetTimer()
	for i := 0; i < b.N; i++ {
		_, err := atxdb.GetAtxHeader(types.ATXID{1, 1, 1})
		require.ErrorIs(b, err, database.ErrNotFound)
	}
	atomic.StoreUint64(&stop, 1)
	wg.Wait()
}<|MERGE_RESOLUTION|>--- conflicted
+++ resolved
@@ -264,24 +264,14 @@
 	id1 := types.NodeID{Key: uuid.New().String()}
 	coinbase1 := types.HexToAddress("aaaa")
 	epoch1 := types.EpochID(2)
-<<<<<<< HEAD
 	atx1 := types.NewActivationTx(newChallenge(id1, 0, *types.EmptyATXID, goldenATXID, epoch1.FirstLayer()), coinbase1, &types.NIPost{}, 0, &types.Post{})
-	r.NoError(atxdb.StoreAtx(epoch1, atx1))
-=======
-	atx1 := types.NewActivationTx(newChallenge(id1, 0, *types.EmptyATXID, goldenATXID, epoch1.FirstLayer()), coinbase1, &types.NIPost{}, 0, nil)
 	r.NoError(atxdb.StoreAtx(context.TODO(), epoch1, atx1))
->>>>>>> e803e533
 
 	epoch2 := types.EpochID(1) + (1 << 8)
 	// This will fail if we convert the epoch id to bytes using LittleEndian, since LevelDB's lexicographic sorting will
 	// then sort by LSB instead of MSB, first.
-<<<<<<< HEAD
 	atx2 := types.NewActivationTx(newChallenge(id1, 1, atx1.ID(), atx1.ID(), epoch2.FirstLayer()), coinbase1, &types.NIPost{}, 0, &types.Post{})
-	r.NoError(atxdb.StoreAtx(epoch2, atx2))
-=======
-	atx2 := types.NewActivationTx(newChallenge(id1, 1, atx1.ID(), atx1.ID(), epoch2.FirstLayer()), coinbase1, &types.NIPost{}, 0, nil)
 	r.NoError(atxdb.StoreAtx(context.TODO(), epoch2, atx2))
->>>>>>> e803e533
 
 	id, err := atxdb.GetNodeLastAtxID(id1)
 	r.NoError(err)
@@ -564,11 +554,7 @@
 	err = atxdb.StoreAtx(context.TODO(), 1, atx)
 	assert.NoError(t, err)
 	atx = newActivationTx(idx1, 1, prevAtx.ID(), posAtx.ID(), types.NewLayerID(12), 0, 100, coinbase, 100, &types.NIPost{})
-<<<<<<< HEAD
-	iter := atxdb.atxs.Find(getNodeAtxPrefix(atx.NodeID.Key).Bytes())
-=======
 	iter := atxdb.atxs.Find(getNodeAtxPrefix(atx.NodeID).Bytes())
->>>>>>> e803e533
 	for iter.Next() {
 		err = atxdb.atxs.Delete(iter.Key())
 		assert.NoError(t, err)
@@ -794,13 +780,8 @@
 	atx := newActivationTx(idx1, 1, prevAtx.ID(), prevAtx.ID(), types.LayerID{}.Add(numberOfLayers+1+layersPerEpochBig), 0, 100, coinbase, 100, &types.NIPost{})
 	hash, err = atx.NIPostChallenge.Hash()
 	r.NoError(err)
-<<<<<<< HEAD
 	atx.NIPost = *NewNIPostWithChallenge(hash, poetRef)
-	err = atxdb.StoreAtx(1, prevAtx)
-=======
-	atx.NIPost = NewNIPostWithChallenge(hash, poetRef)
 	err = atxdb.StoreAtx(context.TODO(), 1, prevAtx)
->>>>>>> e803e533
 	r.NoError(err)
 
 	start := time.Now()
