--- conflicted
+++ resolved
@@ -777,22 +777,12 @@
 
 	if err := syncer.GetPoetProof(ctx, atx.GetPoetProofRef()); err != nil {
 		return fmt.Errorf("received atx (%v) with syntactically invalid or missing PoET proof (%x): %v",
-<<<<<<< HEAD
 			atx.ShortString(), atx.GetPoetProofRef().ShortString(), err)
-
-	}
-
-	if err := db.FetchAtxReferences(atx, syncer); err != nil {
+	}
+
+	if err := db.FetchAtxReferences(ctx, atx, syncer); err != nil {
 		return fmt.Errorf("received ATX with missing references of prev or pos id %v, %v, %v, %v",
 			atx.ID().ShortString(), atx.PrevATXID.ShortString(), atx.PositioningATX.ShortString(), log.Err(err))
-=======
-			atx.ShortString(), atx.GetShortPoetProofRef(), err)
-	}
-
-	if err := db.FetchAtxReferences(ctx, atx, syncer); err != nil {
-		return fmt.Errorf("received atx with missing references of prev or pos id %v, %v, %v, %v",
-			atx.ID(), atx.PrevATXID, atx.PositioningATX, log.Err(err))
->>>>>>> 55957a81
 	}
 
 	err = db.SyntacticallyValidateAtx(atx)
