package tortoise

import (
	"errors"
	"fmt"

	"github.com/spacemeshos/go-spacemesh/common/types"
	"github.com/spacemeshos/go-spacemesh/log"
)

<<<<<<< HEAD
// NOTE(dshulyak) there is a bug in xdr. without specifying size xdr will cut the value
// down to int32
type vec struct {
	Support, Against uint64
	Flushed          bool `ssz:"-"`
}

const (
	globalThreshold = 0.6
)
=======
var errOverflow = errors.New("vector overflow")
>>>>>>> e803e533

var ( //correction vectors type
	// Opinion vectors
	support = vec{Support: 1, Against: 0}
	against = vec{Support: 0, Against: 1}
	abstain = vec{Support: 0, Against: 0}
)

type vec struct {
	Support, Against uint64
	Flushed          bool
}

// Field returns a log field. Implements the LoggableField interface.
func (a vec) Field() log.Field {
<<<<<<< HEAD
	return log.String("vote_vector", fmt.Sprintf("[%d,%d]", a.Support, a.Against))
}

func (a vec) Add(v vec) vec {
	a.Support += v.Support
	a.Against += v.Against
=======
	return log.String("vote_vector", fmt.Sprintf("(+%d, -%d)", a.Support, a.Against))
}

func (a vec) netVote() int64 {
	// prevent overflow/wraparound
	one := int64(a.Support)
	two := int64(a.Against)
	if one < 0 || two < 0 {
		panic(errOverflow)
	}
	return one - two
}

func (a vec) Add(v vec) vec {
	a.Support += v.Support
	a.Against += v.Against
	a.Flushed = false
	if a.Support < v.Support || a.Against < v.Against {
		panic(errOverflow)
	}
>>>>>>> e803e533
	return a
}

func (a vec) Multiply(x uint64) vec {
<<<<<<< HEAD
	a.Against *= x
	a.Support *= x
=======
	one := a.Support * x
	two := a.Against * x
	if x != 0 && (one/x != a.Support || two/x != a.Against) {
		panic(errOverflow)
	}
	a.Flushed = false
	a.Support = one
	a.Against = two
>>>>>>> e803e533
	return a
}

func simplifyVote(v vec) vec {
	if v.Support > v.Against {
		return support
	}

	if v.Against > v.Support {
		return against
	}
	return abstain
}

func (a vec) String() string {
	v := simplifyVote(a)
	if v == support {
		return "support"
	}
	if v == against {
		return "against"
	}
	return "abstain"
}

<<<<<<< HEAD
func calculateGlobalOpinion(logger log.Log, v vec, layerSize int, delta float64) vec {
	threshold := globalThreshold * delta * float64(layerSize)
	logger.With().Debug("global opinion", v, log.String("threshold", fmt.Sprint(threshold)))
	if float64(v.Support) > threshold {
		return support
	} else if float64(v.Against) > threshold {
=======
func calculateOpinionWithThreshold(logger log.Log, v vec, layerSize int, theta uint8, delta float64) vec {
	threshold := float64(theta) / 100 * delta * float64(layerSize)
	netVote := float64(v.netVote())
	logger.With().Debug("threshold opinion",
		v,
		log.Int("theta", int(theta)),
		log.Int("layer_size", layerSize),
		log.String("delta", fmt.Sprint(delta)),
		log.String("threshold", fmt.Sprint(threshold)),
		log.String("net_vote", fmt.Sprint(netVote)))
	if netVote > threshold {
		// try net positive vote
		return support
	} else if netVote < -1*threshold {
		// try net negative vote
>>>>>>> e803e533
		return against
	} else {
		// neither threshold was crossed, so abstain
		return abstain
	}
}

// Opinion is opinions on other blocks.
type Opinion map[types.BlockID]vec<|MERGE_RESOLUTION|>--- conflicted
+++ resolved
@@ -8,20 +8,7 @@
 	"github.com/spacemeshos/go-spacemesh/log"
 )
 
-<<<<<<< HEAD
-// NOTE(dshulyak) there is a bug in xdr. without specifying size xdr will cut the value
-// down to int32
-type vec struct {
-	Support, Against uint64
-	Flushed          bool `ssz:"-"`
-}
-
-const (
-	globalThreshold = 0.6
-)
-=======
 var errOverflow = errors.New("vector overflow")
->>>>>>> e803e533
 
 var ( //correction vectors type
 	// Opinion vectors
@@ -37,14 +24,6 @@
 
 // Field returns a log field. Implements the LoggableField interface.
 func (a vec) Field() log.Field {
-<<<<<<< HEAD
-	return log.String("vote_vector", fmt.Sprintf("[%d,%d]", a.Support, a.Against))
-}
-
-func (a vec) Add(v vec) vec {
-	a.Support += v.Support
-	a.Against += v.Against
-=======
 	return log.String("vote_vector", fmt.Sprintf("(+%d, -%d)", a.Support, a.Against))
 }
 
@@ -65,15 +44,10 @@
 	if a.Support < v.Support || a.Against < v.Against {
 		panic(errOverflow)
 	}
->>>>>>> e803e533
 	return a
 }
 
 func (a vec) Multiply(x uint64) vec {
-<<<<<<< HEAD
-	a.Against *= x
-	a.Support *= x
-=======
 	one := a.Support * x
 	two := a.Against * x
 	if x != 0 && (one/x != a.Support || two/x != a.Against) {
@@ -82,7 +56,6 @@
 	a.Flushed = false
 	a.Support = one
 	a.Against = two
->>>>>>> e803e533
 	return a
 }
 
@@ -108,14 +81,6 @@
 	return "abstain"
 }
 
-<<<<<<< HEAD
-func calculateGlobalOpinion(logger log.Log, v vec, layerSize int, delta float64) vec {
-	threshold := globalThreshold * delta * float64(layerSize)
-	logger.With().Debug("global opinion", v, log.String("threshold", fmt.Sprint(threshold)))
-	if float64(v.Support) > threshold {
-		return support
-	} else if float64(v.Against) > threshold {
-=======
 func calculateOpinionWithThreshold(logger log.Log, v vec, layerSize int, theta uint8, delta float64) vec {
 	threshold := float64(theta) / 100 * delta * float64(layerSize)
 	netVote := float64(v.netVote())
@@ -131,7 +96,6 @@
 		return support
 	} else if netVote < -1*threshold {
 		// try net negative vote
->>>>>>> e803e533
 		return against
 	} else {
 		// neither threshold was crossed, so abstain
