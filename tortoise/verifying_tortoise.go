--- conflicted
+++ resolved
@@ -48,14 +48,9 @@
 
 	Verified types.LayerID
 
-<<<<<<< HEAD
 	// use 2D array to be able to iterate from latest elements easily
 	BlockOpinionsByLayer map[types.LayerID]map[types.BlockID]Opinion // records hdist, for each block, its votes about every
 	// previous block
-=======
-	// using the array to be able to iterate from latest elements easily.
-	BlocksToBlocks map[types.LayerID]map[types.BlockID]Opinion // records hdist, for each block, its votes about every previous block
->>>>>>> 7b06f0ac
 
 	// TODO: Tal says: We keep a vector containing our vote totals (positive and negative) for every previous block
 	// that's not needed here, probably for self healing?
@@ -69,7 +64,6 @@
 // newTurtle creates a new verifying tortoise algorithm instance. XXX: maybe rename?
 func newTurtle(bdp blockDataProvider, hdist, avgLayerSize int) *turtle {
 	t := &turtle{
-<<<<<<< HEAD
 		logger:               log.NewDefault("trtl"),
 		Hdist:                types.LayerID(hdist),
 		bdp:                  bdp,
@@ -78,16 +72,6 @@
 		GoodBlocksIndex:      make(map[types.BlockID]struct{}),
 		BlockOpinionsByLayer: make(map[types.LayerID]map[types.BlockID]Opinion, hdist),
 		MaxExceptions:        hdist * avgLayerSize * 100,
-=======
-		logger:          log.NewDefault("trtl"),
-		Hdist:           types.LayerID(hdist),
-		bdp:             bdp,
-		Last:            0,
-		AvgLayerSize:    avgLayerSize,
-		GoodBlocksIndex: make(map[types.BlockID]struct{}),
-		BlocksToBlocks:  make(map[types.LayerID]map[types.BlockID]Opinion, hdist),
-		MaxExceptions:   hdist * avgLayerSize * 100,
->>>>>>> 7b06f0ac
 	}
 	return t
 }
@@ -310,12 +294,8 @@
 			return nil, err
 		}
 
-<<<<<<< HEAD
 		// TODO: how to differentiate between missing Hare results, and Hare failed/gave up waiting?
-		layerInputVector, err := t.bdp.GetLayerInputVector(i)
-=======
-		res, err := t.bdp.GetLayerInputVectorByID(i)
->>>>>>> 7b06f0ac
+		layerInputVector, err := t.bdp.GetLayerInputVectorByID(i)
 		if err != nil {
 			t.logger.With().Debug("input vector is empty, adding neutral diffs", i, log.Err(err))
 			for _, b := range layerBlockIds {
@@ -472,14 +452,9 @@
 		}
 	}
 
-<<<<<<< HEAD
-	// Go over all blocks, in order. Mark block i “good” if:
-=======
-	// Go over all blocks, in order. For block i , mark it “good” if
 	blockscount := len(newlyr.Blocks())
 	goodblocks := len(t.GoodBlocksIndex)
-markingLoop:
->>>>>>> 7b06f0ac
+	// Go over all blocks, in order. Mark block i “good” if:
 	for _, b := range newlyr.Blocks() {
 		// (1) the base block is marked as good
 		if _, good := t.GoodBlocksIndex[b.BaseBlock]; !good {
@@ -518,27 +493,13 @@
 			continue // Panic? can't get layer
 		}
 
-<<<<<<< HEAD
 		// TODO: implement handling hare terminating with no valid blocks.
 		// 	currently input vector is nil if hare hasn't terminated yet.
 		//	 ACT: hare should save something in the db when terminating empty set, sync should check it.
-		rawLayerInputVector, err := t.bdp.GetLayerInputVector(i)
+		rawLayerInputVector, err := t.bdp.GetLayerInputVectorByID(i)
 		if err != nil {
 			// this sets the input to abstain
 			t.logger.With().Warning("input vector abstains on all blocks", i)
-=======
-		var input map[types.BlockID]vec
-
-		if i == idx {
-			input = t.inputVectorForLayer(blks, inputVector)
-		} else {
-			raw, err := t.bdp.GetLayerInputVectorByID(i)
-			if err != nil {
-				// this sets the input to abstain
-				t.logger.With().Warning("input vector abstains on all blocks", i)
-			}
-			input = t.inputVectorForLayer(blks, raw)
->>>>>>> 7b06f0ac
 		}
 		layerVotes := t.inputVectorForLayer(layerBlockIds, rawLayerInputVector)
 		if len(layerVotes) == 0 {
