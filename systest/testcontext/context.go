package testcontext

import (
	"context"
	"flag"
	"fmt"
	"math/rand"
	"os"
	"os/signal"
	"strconv"
	"strings"
	"sync"
	"syscall"
	"testing"
	"time"

	chaos "github.com/chaos-mesh/chaos-mesh/api/v1alpha1"
	"github.com/stretchr/testify/require"
	"go.uber.org/zap"
	"k8s.io/apimachinery/pkg/api/errors"
	apimetav1 "k8s.io/apimachinery/pkg/apis/meta/v1"
	"k8s.io/apimachinery/pkg/runtime"
	corev1 "k8s.io/client-go/applyconfigurations/core/v1"
	"k8s.io/client-go/kubernetes"
	"k8s.io/client-go/rest"
	"sigs.k8s.io/controller-runtime/pkg/client"

	"github.com/spacemeshos/go-spacemesh/systest/parameters"
)

var (
	configname  = flag.String("configname", "", "config map name. if not empty parameters will be loaded from specified configmap")
	clusters    = flag.Int("clusters", 1, "controls tests parallelization by creating multiple spacemesh clusters at the same time")
	logLevel    = zap.LevelFlag("level", zap.InfoLevel, "verbosity of the logger")
	testTimeout = flag.Duration("test-timeout", 60*time.Minute, "timeout for a single test")
	labels      = stringSet{}

	tokens     chan struct{}
	initTokens sync.Once
)

func init() {
	flag.Var(labels, "labels", "test will be executed only if it matches all labels")
}

var (
	testid = parameters.String(
		"testid", "Name of the pod that runs tests.", "",
	)
	imageFlag = parameters.String(
		"image",
		"go-spacemesh image",
		"spacemeshos/go-spacemesh-dev:proposal-events",
	)
	poetImage = parameters.String(
		"poet-image",
		"spacemeshos/poet:87608eda8307b44984c191afc65cdbcec0d8d1c4",
		"poet server image",
	)
	namespaceFlag = parameters.String(
		"namespace",
		"namespace for the cluster. if empty every test will use random namespace",
		"",
	)
	bootstrapDuration = parameters.Duration(
		"bootstrap-duration",
		"bootstrap time is added to the genesis time. it may take longer on cloud environmens due to the additional resource management",
		30*time.Second,
	)
	clusterSize = parameters.Int(
		"cluster-size",
		"size of the cluster. all test must use at most this number of smeshers",
		10,
	)
	poetSize = parameters.Int(
		"poet-size", "size of the poet servers", 1,
	)
	storage = parameters.String(
		"storage", "<class>=<size> for the storage", "standard=1Gi",
	)
	keep = parameters.Bool(
		"keep", "if true cluster will not be removed after test is finished",
	)
	nodeSelector = parameters.NewParameter(
		"node-selector", "select where test pods will be scheduled",
		stringToString{},
		func(value string) (stringToString, error) {
			rst := stringToString{}
			if err := rst.Set(value); err != nil {
				return nil, err
			}
			return rst, nil
		},
	)
)

const nsfile = "/var/run/secrets/kubernetes.io/serviceaccount/namespace"

const (
	keepLabel        = "keep"
	clusterSizeLabel = "size"
	poetSizeLabel    = "poet-size"
)

func rngName() string {
	rng := rand.New(rand.NewSource(time.Now().UnixNano()))
	const choices = "qwertyuiopasdfghjklzxcvbnm"
	buf := make([]byte, 4)
	for i := range buf {
		buf[i] = choices[rng.Intn(len(choices))]
	}
	return string(buf)
}

// Context must be created for every test that needs isolated cluster.
type Context struct {
	context.Context
	Client            *kubernetes.Clientset
	Parameters        *parameters.Parameters
	BootstrapDuration time.Duration
	ClusterSize       int
	PoetSize          int
	Generic           client.Client
	TestID            string
	Keep              bool
	Namespace         string
	Image             string
	PoetImage         string
	Storage           struct {
		Size  string
		Class string
	}
	NodeSelector map[string]string
	Log          *zap.SugaredLogger
}

func cleanup(tb testing.TB, f func()) {
	tb.Cleanup(f)
	signals := make(chan os.Signal, 1)
	signal.Notify(signals, syscall.SIGINT, syscall.SIGTERM)
	go func() {
		<-signals
		f()
		os.Exit(1)
	}()
}

func deleteNamespace(ctx *Context) error {
	err := ctx.Client.CoreV1().Namespaces().Delete(ctx, ctx.Namespace, apimetav1.DeleteOptions{})
	if err != nil {
		return fmt.Errorf("delete namespace %s: %w", ctx.Namespace, err)
	}
	return nil
}

func deployNamespace(ctx *Context) error {
	_, err := ctx.Client.CoreV1().Namespaces().Apply(ctx,
		corev1.Namespace(ctx.Namespace).WithLabels(map[string]string{
			"testid":         ctx.TestID,
			keepLabel:        strconv.FormatBool(ctx.Keep),
			clusterSizeLabel: strconv.Itoa(ctx.ClusterSize),
			poetSizeLabel:    strconv.Itoa(ctx.PoetSize),
		}),
		apimetav1.ApplyOptions{FieldManager: "test"})
	if err != nil {
		return fmt.Errorf("create namespace %s: %w", ctx.Namespace, err)
	}
	return nil
}

func getStorage(p *parameters.Parameters) (string, string, error) {
	value := storage.Get(p)
	parts := strings.Split(value, "=")
	if len(parts) != 2 {
		return "", "", fmt.Errorf("malformed storage %s. see default value for example", value)
	}
	return parts[0], parts[1], nil
}

func updateContext(ctx *Context) error {
	ns, err := ctx.Client.CoreV1().Namespaces().Get(ctx, ctx.Namespace,
		apimetav1.GetOptions{})
	if err != nil || ns == nil {
		if errors.IsNotFound(err) {
			return nil
		}
		return err
	}
	keepval, exists := ns.Labels[keepLabel]
	if !exists {
		ctx.Log.Panic("invalid state. keep label should exist")
	}
	keep, err := strconv.ParseBool(keepval)
	if err != nil {
		ctx.Log.Panicw("invalid state. keep label should be parsable as a boolean",
			"keepval", keepval)
	}
	ctx.Keep = ctx.Keep || keep

	sizeval := ns.Labels[clusterSizeLabel]
	if err != nil {
		ctx.Log.Panic("invalid state. cluster size label should exist")
	}
	size, err := strconv.Atoi(sizeval)
	if err != nil {
		ctx.Log.Panicw("invalid state. size label should be parsable as an integer",
			"sizeval", sizeval)
	}
	ctx.ClusterSize = size

	psizeval := ns.Labels[poetSizeLabel]
	if err != nil {
		ctx.Log.Panic("invalid state. poet size label should exist")
	}
	psize, err := strconv.Atoi(psizeval)
	if err != nil {
		ctx.Log.Panicw("invalid state. poet size label should be parsable as an integer",
			"psizeval", psizeval)
	}
	ctx.PoetSize = psize
	return nil
}

// Labels sets list of labels for the test.
func Labels(labels ...string) Opt {
	return func(c *cfg) {
		for _, label := range labels {
			c.labels[label] = struct{}{}
		}
	}
}

// SkipClusterLimits will not block if there are no available tokens.
func SkipClusterLimits() Opt {
	return func(c *cfg) {
		c.skipLimits = true
	}
}

// Opt is for configuring Context.
type Opt func(*cfg)

func newCfg() *cfg {
	return &cfg{
		labels: map[string]struct{}{},
	}
}

type cfg struct {
	labels     map[string]struct{}
	skipLimits bool
}

// New creates context for the test.
func New(t *testing.T, opts ...Opt) *Context {
	initTokens.Do(func() {
		tokens = make(chan struct{}, *clusters)
	})

	c := newCfg()
	for _, opt := range opts {
		opt(c)
	}
	for label := range labels {
		if _, exist := c.labels[label]; !exist {
			t.Skipf("not labeled with '%s'", label)
		}
	}
	if !c.skipLimits {
		tokens <- struct{}{}
		t.Cleanup(func() { <-tokens })
	}
	config, err := rest.InClusterConfig()
	require.NoError(t, err)

	clientset, err := kubernetes.NewForConfig(config)
	require.NoError(t, err)

	scheme := runtime.NewScheme()
	require.NoError(t, chaos.AddToScheme(scheme))

	generic, err := client.New(config, client.Options{Scheme: scheme})
	require.NoError(t, err)

	ctx, cancel := context.WithTimeout(context.Background(), *testTimeout)
	t.Cleanup(cancel)

	podns, err := os.ReadFile(nsfile)
	require.NoError(t, err, "reading nsfile at %s", nsfile)
	paramsData, err := clientset.CoreV1().ConfigMaps(string(podns)).Get(ctx, *configname, apimetav1.GetOptions{})
	require.NoError(t, err, "get cfgmap %s/%s", string(podns), *configname)

	p := parameters.FromValues(paramsData.Data)

	class, size, err := getStorage(p)
	require.NoError(t, err)

	ns := namespaceFlag.Get(p)
	if len(ns) == 0 {
		ns = "test-" + rngName()
	}
	cctx := &Context{
		Context:           ctx,
		Parameters:        p,
		Namespace:         ns,
		BootstrapDuration: bootstrapDuration.Get(p),
		Client:            clientset,
		Generic:           generic,
		TestID:            testid.Get(p),
		Keep:              keep.Get(p),
		ClusterSize:       clusterSize.Get(p),
		PoetSize:          poetSize.Get(p),
		Image:             imageFlag.Get(p),
		PoetImage:         poetImage.Get(p),
		NodeSelector:      nodeSelector.Get(p),
<<<<<<< HEAD
		Log:               newLogger(t, logLevel, zap.AddCaller()).Sugar(),
=======
		Log:               zaptest.NewLogger(t, zaptest.Level(logLevel)).Sugar().Named(t.Name()),
>>>>>>> 4c5b515b
	}

	cctx.Storage.Class = class
	cctx.Storage.Size = size
	err = updateContext(cctx)
	require.NoError(t, err)
	if !cctx.Keep {
		cleanup(t, func() {
			if err := deleteNamespace(cctx); err != nil {
				cctx.Log.Errorw("cleanup failed", "error", err)
				return
			}
			cctx.Log.Infow("namespace was deleted", "namespace", cctx.Namespace)
		})
	}
	require.NoError(t, deployNamespace(cctx))
	cctx.Log.Infow("using", "namespace", cctx.Namespace)
	return cctx
}<|MERGE_RESOLUTION|>--- conflicted
+++ resolved
@@ -313,11 +313,7 @@
 		Image:             imageFlag.Get(p),
 		PoetImage:         poetImage.Get(p),
 		NodeSelector:      nodeSelector.Get(p),
-<<<<<<< HEAD
-		Log:               newLogger(t, logLevel, zap.AddCaller()).Sugar(),
-=======
-		Log:               zaptest.NewLogger(t, zaptest.Level(logLevel)).Sugar().Named(t.Name()),
->>>>>>> 4c5b515b
+		Log:               newLogger(t, logLevel, zap.AddCaller()).Sugar().Named(t.Name()),
 	}
 
 	cctx.Storage.Class = class
