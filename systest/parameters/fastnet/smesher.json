--- conflicted
+++ resolved
@@ -18,15 +18,14 @@
     "fetch": {
         "servers-metrics": true
     },
-<<<<<<< HEAD
+    "smeshing": {
+        "smeshing-verifying-opts": {
+            "smeshing-opts-verifying-min-workers": 1000000
+        }
+    },
     "certifier": {
         "client": {
             "max-retries": 10
-=======
-    "smeshing": {
-        "smeshing-verifying-opts": {
-            "smeshing-opts-verifying-min-workers": 1000000
->>>>>>> 03536cf4
         }
     }
 }