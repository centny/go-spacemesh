package tests

import (
	"context"
	"encoding/hex"
	"testing"

	pb "github.com/spacemeshos/api/release/go/spacemesh/v1"
	"github.com/stretchr/testify/require"
	"golang.org/x/sync/errgroup"

	"github.com/spacemeshos/go-spacemesh/common/types"
	"github.com/spacemeshos/go-spacemesh/systest/cluster"
	"github.com/spacemeshos/go-spacemesh/systest/testcontext"
)

func testTransactions(ctx context.Context, t *testing.T, tctx *testcontext.Context, cl *cluster.Cluster) {
	var (
		// start sending transactions after two layers or after genesis
		first              = maxLayer(currentLayer(ctx, t, cl.Client(0))+2, 8)
		sendFor     uint32 = 8
		stopSending        = first + sendFor
		stopWaiting        = stopSending + 4
		batch              = 10
		amount             = 100

		// each account creates spawn transaction in the first layer
		// plus batch number of spend transactions in every layer after that
		expectedCount = cl.Accounts() * (1 + int(sendFor-1)*batch)
	)
	tctx.Log.Debugw("running transactions test",
		"from", first,
		"stop sending", stopSending,
		"stop waiting", stopWaiting,
		"expected transactions", expectedCount,
	)
	receiver := types.GenerateAddress([]byte{11, 1, 1})
<<<<<<< HEAD
	state := spacemeshv1.NewGlobalStateServiceClient(cl.Client(0))
	response, err := state.Account(ctx, &spacemeshv1.AccountRequest{AccountId: &spacemeshv1.AccountId{Address: receiver.String()}})
=======
	state := pb.NewGlobalStateServiceClient(cl.Client(0))
	response, err := state.Account(tctx, &pb.AccountRequest{AccountId: &pb.AccountId{Address: receiver.String()}})
>>>>>>> df455c3b
	require.NoError(t, err)
	before := response.AccountWrapper.StateCurrent.Balance

	eg, ctx := errgroup.WithContext(ctx)
	sendTransactions(ctx, eg, tctx.Log, cl, first, stopSending)
	txs := make([][]*pb.Transaction, cl.Total())

	for i := 0; i < cl.Total(); i++ {
		i := i
		client := cl.Client(i)
<<<<<<< HEAD
		watchTransactionResults(ctx, eg, client, func(rst *spacemeshv1.TransactionResult) (bool, error) {
=======
		watchTransactionResults(tctx.Context, eg, client, func(rst *pb.TransactionResult) (bool, error) {
>>>>>>> df455c3b
			txs[i] = append(txs[i], rst.Tx)
			count := len(txs[i])
			tctx.Log.Debugw("received transaction client",
				"layer", rst.Layer,
				"client", client.Name,
				"tx", "0x"+hex.EncodeToString(rst.Tx.Id),
				"count", count,
			)
			return len(txs[i]) < expectedCount, nil
		})
	}
	require.NoError(t, eg.Wait())

	reference := txs[0]
	for _, tested := range txs[1:] {
		require.Len(t, tested, len(reference))
		for i := range reference {
			require.Equal(t, reference[i], tested[i])
		}
	}

	diff := batch * amount * int(sendFor-1) * cl.Accounts()
	for i := 0; i < cl.Total(); i++ {
		client := cl.Client(i)
<<<<<<< HEAD
		state := spacemeshv1.NewGlobalStateServiceClient(client)
		response, err := state.Account(ctx, &spacemeshv1.AccountRequest{AccountId: &spacemeshv1.AccountId{Address: receiver.String()}})
=======
		state := pb.NewGlobalStateServiceClient(client)
		response, err := state.Account(tctx, &pb.AccountRequest{AccountId: &pb.AccountId{Address: receiver.String()}})
>>>>>>> df455c3b
		require.NoError(t, err)
		after := response.AccountWrapper.StateCurrent.Balance
		tctx.Log.Debugw("receiver state",
			"before", before.Value,
			"after", after.Value,
			"expected-diff", diff,
			"diff", after.Value-before.Value,
		)
		require.Equal(t, int(before.Value)+diff,
			int(response.AccountWrapper.StateCurrent.Balance.Value), "client=%s", client.Name)
	}
}<|MERGE_RESOLUTION|>--- conflicted
+++ resolved
@@ -35,13 +35,8 @@
 		"expected transactions", expectedCount,
 	)
 	receiver := types.GenerateAddress([]byte{11, 1, 1})
-<<<<<<< HEAD
-	state := spacemeshv1.NewGlobalStateServiceClient(cl.Client(0))
-	response, err := state.Account(ctx, &spacemeshv1.AccountRequest{AccountId: &spacemeshv1.AccountId{Address: receiver.String()}})
-=======
 	state := pb.NewGlobalStateServiceClient(cl.Client(0))
-	response, err := state.Account(tctx, &pb.AccountRequest{AccountId: &pb.AccountId{Address: receiver.String()}})
->>>>>>> df455c3b
+	response, err := state.Account(ctx, &pb.AccountRequest{AccountId: &pb.AccountId{Address: receiver.String()}})
 	require.NoError(t, err)
 	before := response.AccountWrapper.StateCurrent.Balance
 
@@ -52,11 +47,7 @@
 	for i := 0; i < cl.Total(); i++ {
 		i := i
 		client := cl.Client(i)
-<<<<<<< HEAD
-		watchTransactionResults(ctx, eg, client, func(rst *spacemeshv1.TransactionResult) (bool, error) {
-=======
-		watchTransactionResults(tctx.Context, eg, client, func(rst *pb.TransactionResult) (bool, error) {
->>>>>>> df455c3b
+		watchTransactionResults(ctx, eg, client, func(rst *pb.TransactionResult) (bool, error) {
 			txs[i] = append(txs[i], rst.Tx)
 			count := len(txs[i])
 			tctx.Log.Debugw("received transaction client",
@@ -81,13 +72,8 @@
 	diff := batch * amount * int(sendFor-1) * cl.Accounts()
 	for i := 0; i < cl.Total(); i++ {
 		client := cl.Client(i)
-<<<<<<< HEAD
-		state := spacemeshv1.NewGlobalStateServiceClient(client)
-		response, err := state.Account(ctx, &spacemeshv1.AccountRequest{AccountId: &spacemeshv1.AccountId{Address: receiver.String()}})
-=======
 		state := pb.NewGlobalStateServiceClient(client)
-		response, err := state.Account(tctx, &pb.AccountRequest{AccountId: &pb.AccountId{Address: receiver.String()}})
->>>>>>> df455c3b
+		response, err := state.Account(ctx, &pb.AccountRequest{AccountId: &pb.AccountId{Address: receiver.String()}})
 		require.NoError(t, err)
 		after := response.AccountWrapper.StateCurrent.Balance
 		tctx.Log.Debugw("receiver state",
