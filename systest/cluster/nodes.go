package cluster

import (
	"context"
	"fmt"
	"math/rand"
	"sort"
	"strconv"
	"strings"
	"time"

	"golang.org/x/sync/errgroup"
	"google.golang.org/grpc"
	"google.golang.org/grpc/credentials/insecure"
	apiappsv1 "k8s.io/api/apps/v1"
	apiv1 "k8s.io/api/core/v1"
	"k8s.io/apimachinery/pkg/api/resource"
	apimetav1 "k8s.io/apimachinery/pkg/apis/meta/v1"
	"k8s.io/apimachinery/pkg/util/intstr"
	"k8s.io/apimachinery/pkg/watch"
	appsv1 "k8s.io/client-go/applyconfigurations/apps/v1"
	corev1 "k8s.io/client-go/applyconfigurations/core/v1"
	metav1 "k8s.io/client-go/applyconfigurations/meta/v1"

	"github.com/spacemeshos/go-spacemesh/systest/parameters"
	"github.com/spacemeshos/go-spacemesh/systest/parameters/fastnet"
	"github.com/spacemeshos/go-spacemesh/systest/testcontext"
)

var (
	poetConfig = parameters.String(
		"poet",
		"configuration for poet service",
		fastnet.PoetConfig,
	)
	smesherConfig = parameters.String(
		"smesher",
		"configuration for smesher service",
		fastnet.SmesherConfig,
	)
)

const (
	configDir = "/etc/config/"

	persistentVolumeName  = "data"
	attachedPoetConfig    = "poet.conf"
	attachedSmesherConfig = "smesher.json"

	poetConfigMapName      = "poet"
	spacemeshConfigMapName = "spacemesh"

	// smeshers are splitted in 10 approximately equal buckets
	// to enable running chaos mesh tasks on the different parts of the cluster.
	buckets = 10
)

func persistentVolumeClaim(podname string) string {
	return fmt.Sprintf("%s-%s", persistentVolumeName, podname)
}

const prometheusScrapePort = 9216

// Node ...
type Node struct {
	Name      string
	IP        string
	P2P, GRPC uint16

	// Identifier let's uniquely select the k8s resource
	Identifier string

	Created   time.Time
	Restarted time.Time
}

// GRPCEndpoint returns grpc endpoint for the Node.
func (n Node) GRPCEndpoint() string {
	return fmt.Sprintf("%s:%d", n.IP, n.GRPC)
}

// P2PEndpoint returns full p2p endpoint, including identity.
func p2pEndpoint(n Node, id string) string {
	return fmt.Sprintf("/ip4/%s/tcp/%d/p2p/%s", n.IP, n.P2P, id)
}

// NodeClient is a Node with attached grpc connection.
type NodeClient struct {
	Node
	*grpc.ClientConn
}

func deployPoetPod(ctx context.Context, tctx *testcontext.Context, id string, flags ...DeploymentFlag) (*NodeClient, error) {
	args := []string{
		"-c=" + configDir + attachedPoetConfig,
	}
	for _, flag := range flags {
		args = append(args, flag.Flag())
	}

	tctx.Log.Debugw("deploying poet pod", "id", id, "args", args, "image", tctx.PoetImage)

	labels := nodeLabels("poet", id)
	pod := corev1.Pod(fmt.Sprintf("poet-%d", rand.Int()), tctx.Namespace).
		WithLabels(labels).
		WithSpec(
			corev1.PodSpec().
				WithNodeSelector(tctx.NodeSelector).
				WithVolumes(corev1.Volume().
					WithName("config").
					WithConfigMap(corev1.ConfigMapVolumeSource().WithName(poetConfigMapName)),
				).
				WithContainers(corev1.Container().
					WithName("poet").
					WithImage(tctx.PoetImage).
					WithArgs(args...).
					WithPorts(corev1.ContainerPort().WithName("rest").WithProtocol("TCP").WithContainerPort(poetPort)).
					WithVolumeMounts(
						corev1.VolumeMount().WithName("config").WithMountPath(configDir),
					).
					WithResources(corev1.ResourceRequirements().WithRequests(
						apiv1.ResourceList{
							apiv1.ResourceCPU:    resource.MustParse("0.5"),
							apiv1.ResourceMemory: resource.MustParse("1Gi"),
						},
					)),
				),
		)

	_, err := tctx.Client.CoreV1().Pods(tctx.Namespace).Apply(ctx, pod, apimetav1.ApplyOptions{FieldManager: "test"})
	if err != nil {
		return nil, fmt.Errorf("create poet: %w", err)
	}
	ppod, err := waitNode(ctx, tctx, *pod.Name, Poet)
	if err != nil {
		return nil, err
	}
	return ppod, nil
}

func deployPoetSvc(ctx context.Context, tctx *testcontext.Context, id string) (*apiv1.Service, error) {
	tctx.Log.Debugw("deploying poet service", "id", id)
	labels := nodeLabels("poet", id)
	svc := corev1.Service(id, tctx.Namespace).
		WithLabels(labels).
		WithSpec(corev1.ServiceSpec().
			WithSelector(labels).
			WithPorts(
				corev1.ServicePort().WithName("rest").WithPort(poetPort).WithProtocol("TCP"),
			),
		)

	return tctx.Client.CoreV1().Services(tctx.Namespace).Apply(ctx, svc, apimetav1.ApplyOptions{FieldManager: "test"})
}

func createPoetIdentifier(id int) string {
	return fmt.Sprintf("%s-%d", poetSvc, id)
}

func decodePoetIdentifier(id string) int {
	parts := strings.Split(id, "-")
	if len(parts) != 2 {
		panic(fmt.Sprintf("unexpected name format %s", id))
	}
	ord, err := strconv.Atoi(parts[1])
	if err != nil {
		panic(err)
	}
	return ord
}

// deployPoet creates a poet Pod and exposes it via a Service.
// Flags are passed to the poet Pod as arguments.
func deployPoet(ctx context.Context, tctx *testcontext.Context, id string, flags ...DeploymentFlag) (*NodeClient, error) {
	if _, err := deployPoetSvc(ctx, tctx, id); err != nil {
		return nil, fmt.Errorf("apply poet service: %w", err)
	}

	node, err := deployPoetPod(ctx, tctx, id, flags...)
	if err != nil {
		return nil, err
	}

	return node, nil
}

func deletePoet(ctx context.Context, tctx *testcontext.Context, id string) error {
	errCfg := tctx.Client.CoreV1().ConfigMaps(tctx.Namespace).Delete(ctx, id, apimetav1.DeleteOptions{})
	errPod := tctx.Client.CoreV1().Pods(tctx.Namespace).DeleteCollection(ctx, apimetav1.DeleteOptions{}, apimetav1.ListOptions{LabelSelector: labelSelector(id)})
	var errSvc error
	if svcs, err := tctx.Client.CoreV1().Services(tctx.Namespace).List(ctx, apimetav1.ListOptions{LabelSelector: labelSelector(id)}); err == nil {
		for _, svc := range svcs.Items {
			err = tctx.Client.CoreV1().Services(tctx.Namespace).Delete(ctx, svc.ObjectMeta.Name, apimetav1.DeleteOptions{})
			if errSvc == nil {
				errSvc = err
			}
		}
	}
	if errCfg != nil {
		return errSvc
	}
	if errPod != nil {
		return errPod
	}
	return errSvc
}

func getStatefulSet(ctx context.Context, tctx *testcontext.Context, name string) (*apiappsv1.StatefulSet, error) {
	set, err := tctx.Client.AppsV1().StatefulSets(tctx.Namespace).Get(ctx, name, apimetav1.GetOptions{})
	if err != nil {
		return nil, err
	}
	return set, nil
}

<<<<<<< HEAD
func waitPod(ctx context.Context, tctx *testcontext.Context, name string) (*apiv1.Pod, error) {
	watcher, err := tctx.Client.CoreV1().Pods(tctx.Namespace).Watch(ctx, apimetav1.ListOptions{
=======
// areContainersReady checks if all containers are ready in pod.
func areContainersReady(pod *apiv1.Pod) bool {
	for _, c := range pod.Status.ContainerStatuses {
		if !c.Ready {
			return false
		}
	}
	return true
}

func waitPod(ctx *testcontext.Context, name string) (*apiv1.Pod, error) {
	watcher, err := ctx.Client.CoreV1().Pods(ctx.Namespace).Watch(ctx, apimetav1.ListOptions{
>>>>>>> 36d1a996
		FieldSelector: fmt.Sprintf("metadata.name=%s", name),
	})
	if err != nil {
		return nil, err
	}
	defer watcher.Stop()
	for {
		var pod *apiv1.Pod
		select {
		case <-ctx.Done():
			return nil, ctx.Err()
		case ev, open := <-watcher.ResultChan():
			if !open {
				return nil, fmt.Errorf("watcher is terminated while waiting for pod %v", name)
			}
			if ev.Type == watch.Deleted {
				return nil, nil
			}
			pod = ev.Object.(*apiv1.Pod)
		}
		switch pod.Status.Phase {
		case apiv1.PodFailed:
			return nil, fmt.Errorf("pod failed %s", name)
		case apiv1.PodRunning:
			if areContainersReady(pod) {
				return pod, nil
			}
		}
	}
}

func nodeLabels(name string, id string) map[string]string {
	return map[string]string{
		// app identifies resource kind (Node, Poet).
		// It can be used to select all Pods of given kind.
		"app": name,
		// id uniquely identifies a resource (i.e. poet-0).
		"id": id,
	}
}

func labelSelector(id string) string {
	return fmt.Sprintf("id=%s", id)
}

func deployNodes(ctx context.Context, tctx *testcontext.Context, name string, from, to int, flags []DeploymentFlag) ([]*NodeClient, error) {
	var (
		eg      errgroup.Group
		clients = make(chan *NodeClient, to-from)
	)
	for i := from; i < to; i++ {
		i := i
		finalFlags := make([]DeploymentFlag, len(flags), len(flags)+tctx.PoetSize)
		copy(finalFlags, flags)
		for idx := 0; idx < tctx.PoetSize; idx++ {
			finalFlags = append(finalFlags, PoetEndpoint(MakePoetEndpoint(idx)))
		}

		eg.Go(func() error {
			setname := fmt.Sprintf("%s-%d", name, i)
			podname := fmt.Sprintf("%s-0", setname)
			labels := nodeLabels(name, podname)
			labels["bucket"] = strconv.Itoa(i % buckets)
			if err := deployNode(ctx, tctx, setname, labels, finalFlags); err != nil {
				return err
			}
			node, err := waitNode(ctx, tctx, podname, Smesher)
			if err != nil {
				return err
			}
			clients <- node
			return nil
		})
	}
	if err := eg.Wait(); err != nil {
		return nil, err
	}
	close(clients)
	var rst []*NodeClient
	for node := range clients {
		rst = append(rst, node)
	}
	sort.Slice(rst, func(i, j int) bool {
		return decodeOrdinal(rst[i].Name) < decodeOrdinal(rst[j].Name)
	})
	return rst, nil
}

func deleteNode(ctx context.Context, tctx *testcontext.Context, podname string) error {
	setname := setName(podname)
	if err := tctx.Client.CoreV1().ConfigMaps(tctx.Namespace).Delete(ctx, setname, apimetav1.DeleteOptions{}); err != nil {
		return fmt.Errorf("deleting configmap %s/%s: %w", tctx.Namespace, setname, err)
	}
	if err := tctx.Client.AppsV1().StatefulSets(tctx.Namespace).
		Delete(ctx, setname, apimetav1.DeleteOptions{}); err != nil {
		return err
	}
	pvcname := persistentVolumeClaim(podname)
	if err := tctx.Client.CoreV1().PersistentVolumeClaims(tctx.Namespace).Delete(ctx,
		pvcname, apimetav1.DeleteOptions{}); err != nil {
		return fmt.Errorf("failed deleting pvc %s: %w", pvcname, err)
	}
	return nil
}

func deployNode(ctx context.Context, tctx *testcontext.Context, name string, labels map[string]string, flags []DeploymentFlag) error {
	svc := corev1.Service(headlessSvc(name), tctx.Namespace).
		WithLabels(labels).
		WithSpec(corev1.ServiceSpec().
			WithSelector(labels).
			WithPorts(
				corev1.ServicePort().WithName("grpc").WithPort(9092).WithProtocol("TCP"),
			).
			WithClusterIP("None"),
		)

	_, err := tctx.Client.CoreV1().Services(tctx.Namespace).Apply(ctx, svc, apimetav1.ApplyOptions{FieldManager: "test"})
	if err != nil {
		return fmt.Errorf("apply headless service: %w", err)
	}

	cmd := []string{
		"/bin/go-spacemesh",
		"-c=" + configDir + attachedSmesherConfig,
		"--pprof-server",
		"--smeshing-start=true",
		"--smeshing-opts-datadir=/data/post",
		"-d=/data/state",
		"--log-encoder=json",
		"--metrics",
		"--metrics-port=" + strconv.Itoa(prometheusScrapePort),
	}
	for _, flag := range flags {
		cmd = append(cmd, flag.Flag())
	}
	sset := appsv1.StatefulSet(name, tctx.Namespace).
		WithSpec(appsv1.StatefulSetSpec().
			WithUpdateStrategy(appsv1.StatefulSetUpdateStrategy().WithType(apiappsv1.OnDeleteStatefulSetStrategyType)).
			WithPodManagementPolicy(apiappsv1.ParallelPodManagement).
			WithReplicas(1).
			WithServiceName(*svc.Name).
			WithVolumeClaimTemplates(
				corev1.PersistentVolumeClaim(persistentVolumeName, tctx.Namespace).
					WithSpec(corev1.PersistentVolumeClaimSpec().
						WithAccessModes(apiv1.ReadWriteOnce).
						WithStorageClassName(tctx.Storage.Class).
						WithResources(corev1.ResourceRequirements().
							WithRequests(apiv1.ResourceList{apiv1.ResourceStorage: resource.MustParse(tctx.Storage.Size)}))),
			).
			WithSelector(metav1.LabelSelector().WithMatchLabels(labels)).
			WithTemplate(corev1.PodTemplateSpec().
				WithAnnotations(
					map[string]string{
						"prometheus.io/port":   strconv.Itoa(prometheusScrapePort),
						"prometheus.io/scrape": "true",
					},
				).
				WithLabels(labels).
				WithSpec(corev1.PodSpec().
					WithNodeSelector(tctx.NodeSelector).
					WithVolumes(corev1.Volume().
						WithName("config").
						WithConfigMap(corev1.ConfigMapVolumeSource().WithName(spacemeshConfigMapName)),
					).
					WithContainers(corev1.Container().
						WithName("smesher").
						WithImage(tctx.Image).
						WithImagePullPolicy(apiv1.PullIfNotPresent).
						WithPorts(
							corev1.ContainerPort().WithContainerPort(7513).WithName("p2p"),
							corev1.ContainerPort().WithContainerPort(9092).WithName("grpc"),
							corev1.ContainerPort().WithContainerPort(prometheusScrapePort).WithName("prometheus"),
						).
						WithVolumeMounts(
							corev1.VolumeMount().WithName("data").WithMountPath("/data"),
							corev1.VolumeMount().WithName("config").WithMountPath(configDir),
						).
						WithResources(corev1.ResourceRequirements().
							WithRequests(
								apiv1.ResourceList{
									apiv1.ResourceCPU:    resource.MustParse("0.5"),
									apiv1.ResourceMemory: resource.MustParse("200Mi"),
								},
							).
							WithLimits(
								apiv1.ResourceList{
									apiv1.ResourceCPU:    resource.MustParse("2"),
									apiv1.ResourceMemory: resource.MustParse("1Gi"),
								},
							),
						).
						WithStartupProbe(
							corev1.Probe().WithTCPSocket(
								corev1.TCPSocketAction().WithPort(intstr.FromInt(9092)),
							).WithInitialDelaySeconds(10).WithPeriodSeconds(10),
						).
						WithEnv(
							corev1.EnvVar().WithName("GOMAXPROCS").WithValue("2"),
						).
						WithCommand(cmd...),
					)),
			),
		)

	_, err = tctx.Client.AppsV1().StatefulSets(tctx.Namespace).
		Apply(ctx, sset, apimetav1.ApplyOptions{FieldManager: "test"})
	if err != nil {
		return fmt.Errorf("apply statefulset: %w", err)
	}
	return nil
}

// PodType indicates the type of pod.
type PodType int

const (
	// Smesher ...
	Smesher PodType = iota
	// Poet ...
	Poet
)

func waitNode(ctx context.Context, tctx *testcontext.Context, podname string, pt PodType) (*NodeClient, error) {
	attempt := func() (*NodeClient, error) {
		pod, err := waitPod(ctx, tctx, podname)
		if err != nil {
			return nil, err
		}
		if pod == nil {
			return nil, nil
		}
		if pt == Poet {
			return &NodeClient{
				Node: Node{
					Name:       podname,
					Identifier: pod.Labels["id"],
				},
			}, nil
		}
		set, err := getStatefulSet(ctx, tctx, setName(podname))
		if err != nil {
			return nil, err
		}
		node := Node{
			Name:       podname,
			Identifier: pod.Labels["id"],
			IP:         pod.Status.PodIP,
			P2P:        7513,
			GRPC:       9092,
			Created:    set.CreationTimestamp.Time,
			Restarted:  pod.CreationTimestamp.Time,
		}
		// don't block connection, it is expected that some nodes are unavailable during test
		conn, err := grpc.DialContext(ctx, node.GRPCEndpoint(),
			grpc.WithTransportCredentials(insecure.NewCredentials()),
		)
		if err != nil {
			return nil, err
		}
		return &NodeClient{
			Node:       node,
			ClientConn: conn,
		}, nil
	}
	const attempts = 10
	ticker := time.NewTicker(2 * time.Second)
	defer ticker.Stop()
	for i := 1; i <= attempts; i++ {
		if nc, err := attempt(); err != nil && i == attempts {
			return nil, err
		} else if err == nil {
			return nc, nil
		}
		select {
		case <-ctx.Done():
			return nil, ctx.Err()
		case <-ticker.C:
		}
	}
	panic("unreachable")
}

// DeploymentFlag allows to configure specific flags for application binaries.
type DeploymentFlag struct {
	Name, Value string
}

// Flag returns parseable flag from Name and Value.
func (d DeploymentFlag) Flag() string {
	return d.Name + "=" + d.Value
}

// PoetEndpoint flag.
func PoetEndpoint(endpoint string) DeploymentFlag {
	return DeploymentFlag{Name: "--poet-server", Value: endpoint}
}

// TargetOutbound flag.
func TargetOutbound(target int) DeploymentFlag {
	return DeploymentFlag{Name: "--target-outbound", Value: strconv.Itoa(target)}
}

func Gateway(address string) DeploymentFlag {
	return DeploymentFlag{Name: "--gateway", Value: address}
}

const (
	genesisTimeFlag  = "--genesis-time"
	genesisExtraData = "--genesis-extra-data"
	accountsFlag     = "--accounts"
)

// GenesisTime flag.
func GenesisTime(t time.Time) DeploymentFlag {
	return DeploymentFlag{Name: genesisTimeFlag, Value: t.Format(time.RFC3339)}
}

// GenesisExtraData flag.
func GenesisExtraData(extra string) DeploymentFlag {
	return DeploymentFlag{Name: genesisExtraData, Value: extra}
}

// Bootnodes flag.
func Bootnodes(bootnodes ...string) DeploymentFlag {
	return DeploymentFlag{Name: "--bootnodes", Value: strings.Join(bootnodes, ",")}
}

// Accounts flag.
func Accounts(accounts map[string]uint64) DeploymentFlag {
	var parts []string
	for name, value := range accounts {
		parts = append(parts, fmt.Sprintf("%s=%d", name, value))
	}
	return DeploymentFlag{Name: "--accounts", Value: strings.Join(parts, ",")}
}

// DurationFlag is a generic duration flag.
func DurationFlag(flag string, d time.Duration) DeploymentFlag {
	return DeploymentFlag{Name: flag, Value: d.String()}
}

// PoetRestListen socket pair with http api.
func PoetRestListen(port int) DeploymentFlag {
	return DeploymentFlag{Name: "--restlisten", Value: fmt.Sprintf("0.0.0.0:%d", port)}
}<|MERGE_RESOLUTION|>--- conflicted
+++ resolved
@@ -213,10 +213,6 @@
 	return set, nil
 }
 
-<<<<<<< HEAD
-func waitPod(ctx context.Context, tctx *testcontext.Context, name string) (*apiv1.Pod, error) {
-	watcher, err := tctx.Client.CoreV1().Pods(tctx.Namespace).Watch(ctx, apimetav1.ListOptions{
-=======
 // areContainersReady checks if all containers are ready in pod.
 func areContainersReady(pod *apiv1.Pod) bool {
 	for _, c := range pod.Status.ContainerStatuses {
@@ -227,9 +223,8 @@
 	return true
 }
 
-func waitPod(ctx *testcontext.Context, name string) (*apiv1.Pod, error) {
-	watcher, err := ctx.Client.CoreV1().Pods(ctx.Namespace).Watch(ctx, apimetav1.ListOptions{
->>>>>>> 36d1a996
+func waitPod(ctx context.Context, tctx *testcontext.Context, name string) (*apiv1.Pod, error) {
+	watcher, err := tctx.Client.CoreV1().Pods(tctx.Namespace).Watch(ctx, apimetav1.ListOptions{
 		FieldSelector: fmt.Sprintf("metadata.name=%s", name),
 	})
 	if err != nil {
