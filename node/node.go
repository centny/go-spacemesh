// Package node contains the main executable for go-spacemesh node
package node

import (
	"bytes"
	"context"
	"encoding/hex"
	"errors"
	"fmt"
	"net/http"
	"net/url"
	"os"
	"os/signal"
	"path/filepath"
	"runtime"
	"sort"
	"syscall"
	"time"

	"github.com/gofrs/flock"
	pyroscope "github.com/grafana/pyroscope-go"
	grpc_logsettable "github.com/grpc-ecosystem/go-grpc-middleware/logging/settable"
	grpczap "github.com/grpc-ecosystem/go-grpc-middleware/logging/zap"
	"github.com/mitchellh/mapstructure"
	"github.com/spacemeshos/poet/server"
	"github.com/spacemeshos/post/verifying"
	"github.com/spf13/afero"
	"github.com/spf13/cobra"
	"github.com/spf13/viper"
	"go.uber.org/zap"
	"go.uber.org/zap/zapcore"
	"golang.org/x/sync/errgroup"

	"github.com/spacemeshos/go-spacemesh/activation"
	"github.com/spacemeshos/go-spacemesh/api/grpcserver"
	"github.com/spacemeshos/go-spacemesh/atxsdata"
	"github.com/spacemeshos/go-spacemesh/beacon"
	"github.com/spacemeshos/go-spacemesh/blocks"
	"github.com/spacemeshos/go-spacemesh/bootstrap"
	"github.com/spacemeshos/go-spacemesh/checkpoint"
	"github.com/spacemeshos/go-spacemesh/cmd"
	"github.com/spacemeshos/go-spacemesh/codec"
	"github.com/spacemeshos/go-spacemesh/common/types"
	"github.com/spacemeshos/go-spacemesh/config"
	"github.com/spacemeshos/go-spacemesh/config/presets"
	"github.com/spacemeshos/go-spacemesh/datastore"
	"github.com/spacemeshos/go-spacemesh/events"
	"github.com/spacemeshos/go-spacemesh/fetch"
	vm "github.com/spacemeshos/go-spacemesh/genvm"
	"github.com/spacemeshos/go-spacemesh/hare/eligibility"
	"github.com/spacemeshos/go-spacemesh/hare3"
	"github.com/spacemeshos/go-spacemesh/hare3/compat"
	"github.com/spacemeshos/go-spacemesh/hash"
	"github.com/spacemeshos/go-spacemesh/layerpatrol"
	"github.com/spacemeshos/go-spacemesh/log"
	"github.com/spacemeshos/go-spacemesh/malfeasance"
	"github.com/spacemeshos/go-spacemesh/mesh"
	"github.com/spacemeshos/go-spacemesh/metrics"
	"github.com/spacemeshos/go-spacemesh/metrics/public"
	"github.com/spacemeshos/go-spacemesh/miner"
	"github.com/spacemeshos/go-spacemesh/node/mapstructureutil"
	"github.com/spacemeshos/go-spacemesh/p2p"
	"github.com/spacemeshos/go-spacemesh/p2p/handshake"
	"github.com/spacemeshos/go-spacemesh/p2p/pubsub"
	"github.com/spacemeshos/go-spacemesh/proposals"
	"github.com/spacemeshos/go-spacemesh/prune"
	"github.com/spacemeshos/go-spacemesh/signing"
	"github.com/spacemeshos/go-spacemesh/sql"
	"github.com/spacemeshos/go-spacemesh/sql/activesets"
	"github.com/spacemeshos/go-spacemesh/sql/ballots/util"
	"github.com/spacemeshos/go-spacemesh/sql/layers"
	"github.com/spacemeshos/go-spacemesh/sql/localsql"
	dbmetrics "github.com/spacemeshos/go-spacemesh/sql/metrics"
	"github.com/spacemeshos/go-spacemesh/syncer"
	"github.com/spacemeshos/go-spacemesh/syncer/atxsync"
	"github.com/spacemeshos/go-spacemesh/syncer/blockssync"
	"github.com/spacemeshos/go-spacemesh/system"
	"github.com/spacemeshos/go-spacemesh/timesync"
	timeCfg "github.com/spacemeshos/go-spacemesh/timesync/config"
	"github.com/spacemeshos/go-spacemesh/timesync/peersync"
	"github.com/spacemeshos/go-spacemesh/tortoise"
	"github.com/spacemeshos/go-spacemesh/txs"
)

const (
	edKeyFileName   = "key.bin"
	genesisFileName = "genesis.json"
	dbFile          = "state.sql"
	localDbFile     = "node_state.sql"
)

// Logger names.
const (
	ClockLogger            = "clock"
	P2PLogger              = "p2p"
	PostLogger             = "post"
	PostServiceLogger      = "postService"
	StateDbLogger          = "stateDbStore"
	BeaconLogger           = "beacon"
	CachedDBLogger         = "cachedDB"
	PoetDbLogger           = "poetDb"
	TrtlLogger             = "trtl"
	ATXHandlerLogger       = "atxHandler"
	MeshLogger             = "mesh"
	SyncLogger             = "sync"
	HareOracleLogger       = "hareOracle"
	HareLogger             = "hare"
	BlockCertLogger        = "blockCert"
	BlockGenLogger         = "blockGenerator"
	BlockHandlerLogger     = "blockHandler"
	TxHandlerLogger        = "txHandler"
	ProposalBuilderLogger  = "proposalBuilder"
	ProposalListenerLogger = "proposalListener"
	NipostBuilderLogger    = "nipostBuilder"
	NipostValidatorLogger  = "nipostValidator"
	Fetcher                = "fetcher"
	TimeSyncLogger         = "timesync"
	VMLogger               = "vm"
	GRPCLogger             = "grpc"
	ConStateLogger         = "conState"
	ExecutorLogger         = "executor"
	MalfeasanceLogger      = "malfeasance"
	BootstrapLogger        = "bootstrap"
)

func GetCommand() *cobra.Command {
	c := &cobra.Command{
		Use:   "node",
		Short: "start node",
		Run: func(c *cobra.Command, args []string) {
			conf, err := loadConfig(c)
			if err != nil {
				log.With().Fatal("failed to initialize config", log.Err(err))
			}

			if conf.LOGGING.Encoder == config.JSONLogEncoder {
				log.JSONLog(true)
			}

			if cmd.NoMainNet && onMainNet(conf) && !conf.NoMainOverride {
				log.With().Fatal("this is a testnet-only build not intended for mainnet")
			}

			app := New(
				WithConfig(conf),
				// NOTE(dshulyak) this needs to be max level so that child logger can can be current level or below.
				// otherwise it will fail later when child logger will try to increase level.
				WithLog(log.RegisterHooks(
					log.NewWithLevel("node", zap.NewAtomicLevelAt(zap.DebugLevel)),
					events.EventHook()),
				),
			)

			run := func(ctx context.Context) error {
				types.SetLayersPerEpoch(app.Config.LayersPerEpoch)
				// ensure all data folders exist
				if err := os.MkdirAll(app.Config.DataDir(), 0o700); err != nil {
					return fmt.Errorf("ensure folders exist: %w", err)
				}

				if err := app.Lock(); err != nil {
					return fmt.Errorf("failed to get exclusive file lock: %w", err)
				}
				defer app.Unlock()

				if err := app.Initialize(); err != nil {
					return err
				}

				/* Create or load miner identity */
				if app.edSgn, err = app.LoadOrCreateEdSigner(); err != nil {
					return fmt.Errorf("could not retrieve identity: %w", err)
				}

				app.preserve, err = app.LoadCheckpoint(ctx)
				if err != nil {
					return err
				}

				// This blocks until the context is finished or until an error is produced
				err = app.Start(ctx)
				cleanupCtx, cleanupCancel := context.WithTimeout(
					context.Background(),
					30*time.Second,
				)
				defer cleanupCancel()
				done := make(chan struct{}, 1)
				// FIXME: per https://github.com/spacemeshos/go-spacemesh/issues/3830
				go func() {
					app.Cleanup(cleanupCtx)
					_ = app.eg.Wait()
					close(done)
				}()
				select {
				case <-done:
				case <-cleanupCtx.Done():
					app.log.With().Error("app failed to clean up in time")
				}
				return err
			}
			// os.Interrupt for all systems, especially windows, syscall.SIGTERM is mainly for docker.
			ctx, cancel := signal.NotifyContext(context.Background(), os.Interrupt, syscall.SIGTERM)
			defer cancel()
			if err := run(ctx); err != nil {
				app.log.With().Fatal(err.Error())
			}
		},
	}

	cmd.AddCommands(c)

	// versionCmd returns the current version of spacemesh.
	versionCmd := cobra.Command{
		Use:   "version",
		Short: "Show version info",
		Run: func(c *cobra.Command, args []string) {
			fmt.Print(cmd.Version)
			if cmd.Commit != "" {
				fmt.Printf("+%s", cmd.Commit)
			}
			fmt.Println()
		},
	}
	c.AddCommand(&versionCmd)

	return c
}

var (
	appLog  log.Log
	grpclog grpc_logsettable.SettableLoggerV2
)

func init() {
	appLog = log.NewNop()
	grpclog = grpc_logsettable.ReplaceGrpcLoggerV2()
}

func loadConfig(c *cobra.Command) (*config.Config, error) {
	conf, err := LoadConfigFromFile()
	if err != nil {
		return nil, err
	}
	if err := cmd.EnsureCLIFlags(c, conf); err != nil {
		return nil, fmt.Errorf("mapping cli flags to config: %w", err)
	}
	return conf, nil
}

// LoadConfigFromFile tries to load configuration file if the config parameter was specified.
func LoadConfigFromFile() (*config.Config, error) {
	// read in default config if passed as param using viper
	if err := config.LoadConfig(viper.GetString("config"), viper.GetViper()); err != nil {
		return nil, err
	}
	conf := config.MainnetConfig()
	if name := viper.GetString("preset"); len(name) > 0 {
		preset, err := presets.Get(name)
		if err != nil {
			return nil, err
		}
		conf = preset
	}

	hook := mapstructure.ComposeDecodeHookFunc(
		mapstructure.StringToTimeDurationHookFunc(),
		mapstructure.StringToSliceHookFunc(","),
		mapstructureutil.AddressListDecodeFunc(),
		mapstructureutil.BigRatDecodeFunc(),
		mapstructureutil.PostProviderIDDecodeFunc(),
		mapstructure.TextUnmarshallerHookFunc(),
	)

	// load config if it was loaded to the viper
	if err := viper.Unmarshal(&conf, viper.DecodeHook(hook), withZeroFields()); err != nil {
		return nil, fmt.Errorf("unmarshal viper: %w", err)
	}
	return &conf, nil
}

func withZeroFields() viper.DecoderConfigOption {
	return func(cfg *mapstructure.DecoderConfig) {
		cfg.ZeroFields = true
	}
}

// Option to modify an App instance.
type Option func(app *App)

// WithLog enables logger for an App.
func WithLog(logger log.Log) Option {
	return func(app *App) {
		app.log = logger
	}
}

// WithConfig overwrites default App config.
func WithConfig(conf *config.Config) Option {
	return func(app *App) {
		app.Config = conf
	}
}

// New creates an instance of the spacemesh app.
func New(opts ...Option) *App {
	defaultConfig := config.DefaultConfig()
	app := &App{
		Config:  &defaultConfig,
		log:     appLog,
		loggers: make(map[string]*zap.AtomicLevel),
		started: make(chan struct{}),
		eg:      &errgroup.Group{},
	}
	for _, opt := range opts {
		opt(app)
	}
	// TODO(mafa): this is a hack to suppress debugging logs on 0000.defaultLogger
	// to fix this we should get rid of the global logger and pass app.log to all
	// components that need it
	lvl := zap.NewAtomicLevelAt(zap.InfoLevel)
	log.SetupGlobal(app.log.SetLevel(&lvl))

	types.SetNetworkHRP(app.Config.NetworkHRP)
	return app
}

// App is the cli app singleton.
type App struct {
	*cobra.Command
	fileLock          *flock.Flock
	edSgn             *signing.EdSigner
	Config            *config.Config
	db                *sql.Database
	cachedDB          *datastore.CachedDB
	dbMetrics         *dbmetrics.DBMetricsCollector
	localDB           *localsql.Database
	grpcPublicServer  *grpcserver.Server
	grpcPrivateServer *grpcserver.Server
	grpcTLSServer     *grpcserver.Server
	jsonAPIServer     *grpcserver.JSONHTTPServer
	grpcPostService   *grpcserver.PostService
	pprofService      *http.Server
	profilerService   *pyroscope.Profiler
	syncer            *syncer.Syncer
	proposalListener  *proposals.Handler
	proposalBuilder   *miner.ProposalBuilder
	mesh              *mesh.Mesh
	atxsdata          *atxsdata.Data
	clock             *timesync.NodeClock
	hare3             *hare3.Hare
	hOracle           *eligibility.Oracle
	blockGen          *blocks.Generator
	certifier         *blocks.Certifier
	atxBuilder        *activation.Builder
	nipostBuilder     *activation.NIPostBuilder
	atxHandler        *activation.Handler
	txHandler         *txs.TxHandler
	validator         *activation.Validator
	edVerifier        *signing.EdVerifier
	beaconProtocol    *beacon.ProtocolDriver
	log               log.Log
	svm               *vm.VM
	conState          *txs.ConservativeState
	fetcher           *fetch.Fetch
	ptimesync         *peersync.Sync
	tortoise          *tortoise.Tortoise
	updater           *bootstrap.Updater
	poetDb            *activation.PoetDb
	postVerifier      *activation.OffloadingPostVerifier
	postSupervisor    *activation.PostSupervisor
	preserve          *checkpoint.PreservedData
	errCh             chan error

	host *p2p.Host

	loggers map[string]*zap.AtomicLevel
	started chan struct{} // this channel is closed once the app has finished starting
	eg      *errgroup.Group
}

func (app *App) LoadCheckpoint(ctx context.Context) (*checkpoint.PreservedData, error) {
	checkpointFile := app.Config.Recovery.Uri
	restore := types.LayerID(app.Config.Recovery.Restore)
	if len(checkpointFile) == 0 {
		return nil, nil
	}
	if restore == 0 {
		return nil, fmt.Errorf("restore layer not set")
	}
	cfg := &checkpoint.RecoverConfig{
		GoldenAtx:      types.ATXID(app.Config.Genesis.GoldenATX()),
		DataDir:        app.Config.DataDir(),
		DbFile:         dbFile,
		LocalDbFile:    localDbFile,
		PreserveOwnAtx: app.Config.Recovery.PreserveOwnAtx,
		NodeID:         app.edSgn.NodeID(),
		Uri:            checkpointFile,
		Restore:        restore,
	}
	app.log.WithContext(ctx).With().Info("recover from checkpoint",
		log.String("url", checkpointFile),
		log.Stringer("restore", restore),
	)
	return checkpoint.Recover(ctx, app.log, afero.NewOsFs(), cfg)
}

func (app *App) Started() <-chan struct{} {
	return app.started
}

// Lock locks the app for exclusive use. It returns an error if the app is already locked.
func (app *App) Lock() error {
	lockdir := filepath.Dir(app.Config.FileLock)
	if _, err := os.Stat(lockdir); errors.Is(err, os.ErrNotExist) {
		err := os.Mkdir(lockdir, os.ModePerm)
		if err != nil {
			return fmt.Errorf("creating dir %s for lock %s: %w", lockdir, app.Config.FileLock, err)
		}
	}
	fl := flock.New(app.Config.FileLock)
	locked, err := fl.TryLock()
	if err != nil {
		return fmt.Errorf("flock %s: %w", app.Config.FileLock, err)
	} else if !locked {
		return fmt.Errorf("only one spacemesh instance should be running (locking file %s)", fl.Path())
	}
	app.fileLock = fl
	return nil
}

// Unlock unlocks the app. It is a no-op if the app is not locked.
func (app *App) Unlock() {
	if app.fileLock == nil {
		return
	}
	if err := app.fileLock.Unlock(); err != nil {
		app.log.With().Error("failed to unlock file",
			log.String("path", app.fileLock.Path()),
			log.Err(err),
		)
	}
}

// Initialize parses and validates the node configuration and sets up logging.
func (app *App) Initialize() error {
	gpath := filepath.Join(app.Config.DataDir(), genesisFileName)
	var existing config.GenesisConfig
	if err := existing.LoadFromFile(gpath); err != nil {
		if !errors.Is(err, os.ErrNotExist) {
			return fmt.Errorf("failed to load genesis config at %s: %w", gpath, err)
		}
		if err := app.Config.Genesis.Validate(); err != nil {
			return err
		}
		if err := app.Config.Genesis.WriteToFile(gpath); err != nil {
			return fmt.Errorf("failed to write genesis config to %s: %w", gpath, err)
		}
	} else {
		diff := existing.Diff(app.Config.Genesis)
		if len(diff) > 0 {
			app.log.Error("genesis config updated after node initialization, if this update is required delete config"+
				" at %s.\ndiff:\n%s", gpath, diff,
			)
			return fmt.Errorf("genesis config updated after node initialization")
		}
	}

	// override default config in timesync since timesync is using TimeConfigValues
	timeCfg.TimeConfigValues = app.Config.TIME

	app.setupLogging()
	app.log.Info("Welcome to Spacemesh. Spacemesh full node is starting...")

	public.Version.WithLabelValues(cmd.Version).Set(1)
	public.SmeshingOptsProvingNonces.Set(float64(app.Config.SMESHING.ProvingOpts.Nonces))
	public.SmeshingOptsProvingThreads.Set(float64(app.Config.SMESHING.ProvingOpts.Threads))
	return nil
}

// setupLogging configured the app logging system.
func (app *App) setupLogging() {
	app.log.Info("%s", app.getAppInfo())
	events.InitializeReporter()
}

func (app *App) getAppInfo() string {
	return fmt.Sprintf(
		"App version: %s. Git: %s - %s . Go Version: %s. OS: %s-%s . Genesis %s",
		cmd.Version,
		cmd.Branch,
		cmd.Commit,
		runtime.Version(),
		runtime.GOOS,
		runtime.GOARCH,
		app.Config.Genesis.GenesisID().String(),
	)
}

// Cleanup stops all app services.
func (app *App) Cleanup(ctx context.Context) {
	app.log.Info("app cleanup starting...")
	app.stopServices(ctx)
	// add any other Cleanup tasks here....
	app.log.Info("app cleanup completed")
}

// Wrap the top-level logger to add context info and set the level for a
// specific module.
func (app *App) addLogger(name string, logger log.Log) log.Log {
	lvl := zap.NewAtomicLevel()
	loggers, err := decodeLoggers(app.Config.LOGGING)
	if err != nil {
		app.log.With().Panic("unable to decode loggers into map[string]string", log.Err(err))
	}
	level, ok := loggers[name]
	if ok {
		if err := lvl.UnmarshalText([]byte(level)); err != nil {
			app.log.Error("cannot parse logging for %v error %v", name, err)
			lvl.SetLevel(log.DefaultLevel())
		}
	} else {
		lvl.SetLevel(log.DefaultLevel())
	}

	if logger.Check(lvl.Level()) {
		app.loggers[name] = &lvl
		logger = logger.SetLevel(&lvl)
	}
	return logger.WithName(name).WithFields(log.String("module", name))
}

func (app *App) getLevel(name string) log.Level {
	alvl, exist := app.loggers[name]
	if !exist {
		return 0
	}
	return alvl.Level()
}

// SetLogLevel updates the log level of an existing logger.
func (app *App) SetLogLevel(name, loglevel string) error {
	lvl, ok := app.loggers[name]
	if !ok {
		return fmt.Errorf("cannot find logger %v", name)
	}

	if err := lvl.UnmarshalText([]byte(loglevel)); err != nil {
		return fmt.Errorf("unmarshal text: %w", err)
	}

	return nil
}

func (app *App) initServices(ctx context.Context) error {
	layerSize := app.Config.LayerAvgSize
	layersPerEpoch := types.GetLayersPerEpoch()
	lg := app.log.Named(app.edSgn.NodeID().ShortString()).WithFields(app.edSgn.NodeID())

	poetDb := activation.NewPoetDb(app.db, app.addLogger(PoetDbLogger, lg))

	nipostValidatorLogger := app.addLogger(NipostValidatorLogger, lg)

	lg.Debug("creating post verifier")
	verifier, err := activation.NewPostVerifier(
		app.Config.POST,
		nipostValidatorLogger.Zap(),
		verifying.WithPowFlags(app.Config.SMESHING.VerifyingOpts.Flags.Value()),
	)
	lg.With().Debug("created post verifier", log.Err(err))
	if err != nil {
		return err
	}
	minWorkers := app.Config.SMESHING.VerifyingOpts.MinWorkers
	workers := app.Config.SMESHING.VerifyingOpts.Workers
	app.postVerifier = activation.NewOffloadingPostVerifier(verifier, workers, nipostValidatorLogger.Zap())
	app.postVerifier.Autoscale(minWorkers, workers)

	validator := activation.NewValidator(
		poetDb,
		app.Config.POST,
		app.Config.SMESHING.Opts.Scrypt,
		app.postVerifier,
	)
	app.validator = validator

	cfg := vm.DefaultConfig()
	cfg.GasLimit = app.Config.BlockGasLimit
	cfg.GenesisID = app.Config.Genesis.GenesisID()
	state := vm.New(app.db,
		vm.WithConfig(cfg),
		vm.WithLogger(app.addLogger(VMLogger, lg)))
	app.conState = txs.NewConservativeState(state, app.db,
		txs.WithCSConfig(txs.CSConfig{
			BlockGasLimit:     app.Config.BlockGasLimit,
			NumTXsPerProposal: app.Config.TxsPerProposal,
		}),
		txs.WithLogger(app.addLogger(ConStateLogger, lg)))

	genesisAccts := app.Config.Genesis.ToAccounts()
	if len(genesisAccts) > 0 {
		exists, err := state.AccountExists(genesisAccts[0].Address)
		if err != nil {
			return fmt.Errorf(
				"failed to check genesis account %v: %w",
				genesisAccts[0].Address,
				err,
			)
		}
		if !exists {
			if err = state.ApplyGenesis(genesisAccts); err != nil {
				return fmt.Errorf("setup genesis: %w", err)
			}
		}
	}

	goldenATXID := types.ATXID(app.Config.Genesis.GoldenATX())
	if goldenATXID == types.EmptyATXID {
		return errors.New("invalid golden atx id")
	}

	app.edVerifier = signing.NewEdVerifier(
		signing.WithVerifierPrefix(app.Config.Genesis.GenesisID().Bytes()),
	)

	vrfVerifier := signing.NewVRFVerifier()
	beaconProtocol := beacon.New(
		app.host,
		app.edVerifier,
		vrfVerifier,
		app.cachedDB,
		app.clock,
		beacon.WithContext(ctx),
		beacon.WithConfig(app.Config.Beacon),
		beacon.WithLogger(app.addLogger(BeaconLogger, lg)),
	)
	beaconProtocol.Register(app.edSgn)

	trtlCfg := app.Config.Tortoise
	trtlCfg.LayerSize = layerSize
	if trtlCfg.BadBeaconVoteDelayLayers == 0 {
		trtlCfg.BadBeaconVoteDelayLayers = app.Config.LayersPerEpoch
	}
	trtlopts := []tortoise.Opt{
		tortoise.WithLogger(app.addLogger(TrtlLogger, lg)),
		tortoise.WithConfig(trtlCfg),
	}
	if trtlCfg.EnableTracer {
		app.log.With().Info("tortoise will trace execution")
		trtlopts = append(trtlopts, tortoise.WithTracer())
	}
	start := time.Now()
	trtl, err := tortoise.Recover(
		ctx,
		app.cachedDB,
		app.clock.CurrentLayer(), trtlopts...,
	)
	if err != nil {
		return fmt.Errorf("can't recover tortoise state: %w", err)
	}
	app.log.With().Info("tortoise initialized", log.Duration("duration", time.Since(start)))
	app.eg.Go(func() error {
		for rst := range beaconProtocol.Results() {
			events.EmitBeacon(rst.Epoch, rst.Beacon)
			trtl.OnBeacon(rst.Epoch, rst.Beacon)
		}
		app.log.Debug("beacon results watcher exited")
		return nil
	})

	executor := mesh.NewExecutor(
		app.cachedDB,
		state,
		app.conState,
		app.addLogger(ExecutorLogger, lg),
	)
	mlog := app.addLogger(MeshLogger, lg)
	msh, err := mesh.NewMesh(app.cachedDB, app.atxsdata, app.clock, trtl, executor, app.conState, mlog)
	if err != nil {
		return fmt.Errorf("create mesh: %w", err)
	}

	pruner := prune.New(app.db, app.Config.Tortoise.Hdist, app.Config.PruneActivesetsFrom, prune.WithLogger(mlog.Zap()))
	if err := pruner.Prune(app.clock.CurrentLayer()); err != nil {
		return fmt.Errorf("pruner %w", err)
	}
	app.eg.Go(func() error {
		prune.Run(ctx, pruner, app.clock, app.Config.DatabasePruneInterval)
		return nil
	})

	fetcherWrapped := &layerFetcher{}
	atxHandler := activation.NewHandler(
		app.host.ID(),
		app.cachedDB,
		app.atxsdata,
		app.edVerifier,
		app.clock,
		app.host,
		fetcherWrapped,
		app.Config.TickSize,
		goldenATXID,
		validator,
		beaconProtocol,
		trtl,
		app.addLogger(ATXHandlerLogger, lg),
		app.Config.POET,
	)

	// we can't have an epoch offset which is greater/equal than the number of layers in an epoch

	if app.Config.HareEligibility.ConfidenceParam >= app.Config.BaseConfig.LayersPerEpoch {
		return fmt.Errorf(
			"confidence param should be smaller than layers per epoch. eligibility-confidence-param: %d. layers-per-epoch: %d",
			app.Config.HareEligibility.ConfidenceParam,
			app.Config.BaseConfig.LayersPerEpoch,
		)
	}

	proposalListener := proposals.NewHandler(
		app.db,
		app.atxsdata,
		app.edVerifier,
		app.host,
		fetcherWrapped,
		beaconProtocol,
		msh,
		trtl,
		vrfVerifier,
		app.clock,
		proposals.WithLogger(app.addLogger(ProposalListenerLogger, lg)),
		proposals.WithConfig(proposals.Config{
			LayerSize:              layerSize,
			LayersPerEpoch:         layersPerEpoch,
			GoldenATXID:            goldenATXID,
			MaxExceptions:          trtlCfg.MaxExceptions,
			Hdist:                  trtlCfg.Hdist,
			MinimalActiveSetWeight: trtlCfg.MinimalActiveSetWeight,
		}),
	)

	blockHandler := blocks.NewHandler(fetcherWrapped, app.db, trtl, msh,
		blocks.WithLogger(app.addLogger(BlockHandlerLogger, lg)))

	app.txHandler = txs.NewTxHandler(
		app.conState,
		app.host.ID(),
		app.addLogger(TxHandlerLogger, lg),
	)

	app.hOracle = eligibility.New(
		beaconProtocol,
		app.cachedDB,
		vrfVerifier,
		app.Config.LayersPerEpoch,
		app.Config.HareEligibility,
		app.addLogger(HareOracleLogger, lg),
	)
	// TODO: genesisMinerWeight is set to app.Config.SpaceToCommit, because PoET ticks are currently hardcoded to 1

	bscfg := app.Config.Bootstrap
	bscfg.DataDir = app.Config.DataDir()
	bscfg.Interval = app.Config.LayerDuration / 5
	app.updater = bootstrap.New(
		app.clock,
		bootstrap.WithConfig(bscfg),
		bootstrap.WithLogger(app.addLogger(BootstrapLogger, lg)),
	)
	if app.Config.Certificate.CommitteeSize == 0 {
		app.log.With().Warning("certificate committee size is not set, defaulting to hare committee size",
			log.Uint16("size", app.Config.HARE3.Committee))
		app.Config.Certificate.CommitteeSize = int(app.Config.HARE3.Committee)
	}
	app.Config.Certificate.CertifyThreshold = app.Config.Certificate.CommitteeSize/2 + 1
	app.Config.Certificate.LayerBuffer = app.Config.Tortoise.Zdist
	app.Config.Certificate.NumLayersToKeep = app.Config.Tortoise.Zdist * 2
	app.certifier = blocks.NewCertifier(
		app.cachedDB,
		app.hOracle,
		app.edVerifier,
		app.host,
		app.clock,
		beaconProtocol,
		trtl,
		blocks.WithCertConfig(app.Config.Certificate),
		blocks.WithCertifierLogger(app.addLogger(BlockCertLogger, lg)),
	)
	app.certifier.Register(app.edSgn)

	flog := app.addLogger(Fetcher, lg)
	fetcher := fetch.NewFetch(app.cachedDB, msh, beaconProtocol, app.host,
		fetch.WithContext(ctx),
		fetch.WithConfig(app.Config.FETCH),
		fetch.WithLogger(flog),
	)
	fetcherWrapped.Fetcher = fetcher
	app.eg.Go(func() error {
		return blockssync.Sync(ctx, flog.Zap(), msh.MissingBlocks(), fetcher)
	})

	patrol := layerpatrol.New()
	syncerConf := app.Config.Sync
	syncerConf.HareDelayLayers = app.Config.Tortoise.Zdist
	syncerConf.SyncCertDistance = app.Config.Tortoise.Hdist
	syncerConf.Standalone = app.Config.Standalone
	newSyncer := syncer.NewSyncer(
		app.cachedDB,
		app.clock,
		beaconProtocol,
		msh,
		trtl,
		fetcher,
		patrol,
		app.certifier,
		syncer.WithConfig(syncerConf),
		syncer.WithLogger(app.addLogger(SyncLogger, lg)),
	)
	// TODO(dshulyak) this needs to be improved, but dependency graph is a bit complicated
	beaconProtocol.SetSyncState(newSyncer)
	app.hOracle.SetSync(newSyncer)

	if err := app.Config.HARE3.Validate(time.Duration(app.Config.Tortoise.Zdist) * app.Config.LayerDuration); err != nil {
		return err
	}
	logger := app.addLogger(HareLogger, lg).Zap()
	app.hare3 = hare3.New(
		app.clock, app.host, app.cachedDB, app.edVerifier, app.hOracle, newSyncer, patrol,
		hare3.WithLogger(logger),
		hare3.WithConfig(app.Config.HARE3),
	)
	app.hare3.Register(app.edSgn)
	app.hare3.Start()
	app.eg.Go(func() error {
		compat.ReportWeakcoin(
			ctx,
			logger,
			app.hare3.Coins(),
			tortoiseWeakCoin{db: app.cachedDB, tortoise: trtl},
		)
		return nil
	})

	app.blockGen = blocks.NewGenerator(
		app.db,
		app.atxsdata,
		executor,
		msh,
		fetcherWrapped,
		app.certifier,
		patrol,
		blocks.WithConfig(blocks.Config{
			BlockGasLimit:      app.Config.BlockGasLimit,
			OptFilterThreshold: app.Config.OptFilterThreshold,
			GenBlockInterval:   500 * time.Millisecond,
		}),
		blocks.WithHareOutputChan(app.hare3.Results()),
		blocks.WithGeneratorLogger(app.addLogger(BlockGenLogger, lg)),
	)

	minerGoodAtxPct := 90
	if app.Config.MinerGoodAtxsPercent > 0 {
		minerGoodAtxPct = app.Config.MinerGoodAtxsPercent
	}
	proposalBuilder := miner.New(
		app.clock,
		app.cachedDB,
		app.host,
		trtl,
		newSyncer,
		app.conState,
		miner.WithLayerSize(layerSize),
		miner.WithLayerPerEpoch(layersPerEpoch),
		miner.WithMinimalActiveSetWeight(app.Config.Tortoise.MinimalActiveSetWeight),
		miner.WithHdist(app.Config.Tortoise.Hdist),
		miner.WithNetworkDelay(app.Config.ATXGradeDelay),
		miner.WithMinGoodAtxPercent(minerGoodAtxPct),
		miner.WithLogger(app.addLogger(ProposalBuilderLogger, lg)),
	)
	proposalBuilder.Register(app.edSgn)

	u := url.URL{
		Scheme: "http",
		Host:   app.Config.API.PrivateListener,
	}
	app.Config.POSTService.NodeAddress = u.String()
	postSetupMgr, err := activation.NewPostSetupManager(
		app.edSgn.NodeID(),
		app.Config.POST,
		app.addLogger(PostLogger, lg).Zap(),
		app.cachedDB, goldenATXID,
	)
	if err != nil {
		return fmt.Errorf("create post setup manager: %v", err)
	}

	app.postSupervisor, err = activation.NewPostSupervisor(
		app.log.Zap(),
		app.Config.POSTService,
		app.Config.POST,
		app.Config.SMESHING.ProvingOpts,
		postSetupMgr,
		newSyncer,
	)
	if err != nil {
		return fmt.Errorf("init post service: %w", err)
	}

	app.grpcPostService = grpcserver.NewPostService(app.addLogger(PostServiceLogger, lg).Zap())
<<<<<<< HEAD

	poetClients := make([]activation.PoetClient, 0, len(app.Config.PoETServers))
	for _, address := range app.Config.PoETServers {
		client, err := activation.NewHTTPPoetClient(
			address,
			app.Config.POET,
			activation.WithLogger(lg.Zap().Named("poet")),
		)
		if err != nil {
			app.log.Panic("failed to create poet client: %v", err)
		}
		poetClients = append(poetClients, client)
	}
=======
>>>>>>> eb558947
	nipostBuilder, err := activation.NewNIPostBuilder(
		poetDb,
		app.grpcPostService,
		app.Config.SMESHING.Opts.DataDir,
		app.addLogger(NipostBuilderLogger, lg).Zap(),
		app.edSgn,
		app.Config.POET,
		app.clock,
		activation.WithPoetClients(poetClients...),
	)
	if err != nil {
		return fmt.Errorf("create nipost builder: %w", err)
	}

	builderConfig := activation.Config{
		GoldenATXID:      goldenATXID,
		LayersPerEpoch:   layersPerEpoch,
		RegossipInterval: app.Config.RegossipAtxInterval,
	}
	atxBuilder := activation.NewBuilder(
		builderConfig,
		app.edSgn,
		app.cachedDB,
		app.localDB,
		app.host,
		app.grpcPostService,
		nipostBuilder,
		app.clock,
		newSyncer,
		app.addLogger("atxBuilder", lg).Zap(),
		activation.WithContext(ctx),
		activation.WithPoetConfig(app.Config.POET),
		// TODO(dshulyak) makes no sense. how we ended using it?
		activation.WithPoetRetryInterval(app.Config.HARE3.PreroundDelay),
		activation.WithValidator(app.validator),
		activation.WithPoets(poetClients...),
		activation.WithCertifierConfig(app.Config.Certifier),
	)

	malfeasanceHandler := malfeasance.NewHandler(
		app.cachedDB,
		app.addLogger(MalfeasanceLogger, lg),
		app.host.ID(),
		app.edSgn.NodeID(),
		app.edVerifier,
		trtl,
	)
	fetcher.SetValidators(
		fetch.ValidatorFunc(
			pubsub.DropPeerOnSyncValidationReject(atxHandler.HandleSyncedAtx, app.host, lg),
		),
		fetch.ValidatorFunc(
			pubsub.DropPeerOnSyncValidationReject(poetDb.ValidateAndStoreMsg, app.host, lg),
		),
		fetch.ValidatorFunc(
			pubsub.DropPeerOnSyncValidationReject(
				proposalListener.HandleSyncedBallot,
				app.host,
				lg,
			),
		),
		fetch.ValidatorFunc(
			pubsub.DropPeerOnSyncValidationReject(proposalListener.HandleActiveSet, app.host, lg),
		),
		fetch.ValidatorFunc(
			pubsub.DropPeerOnSyncValidationReject(blockHandler.HandleSyncedBlock, app.host, lg),
		),
		fetch.ValidatorFunc(
			pubsub.DropPeerOnSyncValidationReject(
				proposalListener.HandleSyncedProposal,
				app.host,
				lg,
			),
		),
		fetch.ValidatorFunc(
			pubsub.DropPeerOnSyncValidationReject(
				app.txHandler.HandleBlockTransaction,
				app.host,
				lg,
			),
		),
		fetch.ValidatorFunc(
			pubsub.DropPeerOnSyncValidationReject(
				app.txHandler.HandleProposalTransaction,
				app.host,
				lg,
			),
		),
		fetch.ValidatorFunc(
			pubsub.DropPeerOnSyncValidationReject(
				malfeasanceHandler.HandleSyncedMalfeasanceProof,
				app.host,
				lg,
			),
		),
	)

	syncHandler := func(_ context.Context, _ p2p.Peer, _ []byte) error {
		if newSyncer.ListenToGossip() {
			return nil
		}
		return errors.New("not synced for gossip")
	}
	atxSyncHandler := func(_ context.Context, _ p2p.Peer, _ []byte) error {
		if newSyncer.ListenToATXGossip() {
			return nil
		}
		return errors.New("not synced for gossip")
	}

	if app.Config.Beacon.RoundsNumber > 0 {
		app.host.Register(
			pubsub.BeaconWeakCoinProtocol,
			pubsub.ChainGossipHandler(syncHandler, beaconProtocol.HandleWeakCoinProposal),
			pubsub.WithValidatorInline(true),
		)
		app.host.Register(
			pubsub.BeaconProposalProtocol,
			pubsub.ChainGossipHandler(syncHandler, beaconProtocol.HandleProposal),
			pubsub.WithValidatorInline(true),
		)
		app.host.Register(
			pubsub.BeaconFirstVotesProtocol,
			pubsub.ChainGossipHandler(syncHandler, beaconProtocol.HandleFirstVotes),
			pubsub.WithValidatorInline(true),
		)
		app.host.Register(
			pubsub.BeaconFollowingVotesProtocol,
			pubsub.ChainGossipHandler(syncHandler, beaconProtocol.HandleFollowingVotes),
			pubsub.WithValidatorInline(true),
		)
	}
	app.host.Register(
		pubsub.ProposalProtocol,
		pubsub.ChainGossipHandler(syncHandler, proposalListener.HandleProposal),
	)
	app.host.Register(
		pubsub.AtxProtocol,
		pubsub.ChainGossipHandler(atxSyncHandler, atxHandler.HandleGossipAtx),
		pubsub.WithValidatorConcurrency(app.Config.P2P.GossipAtxValidationThrottle),
	)
	app.host.Register(
		pubsub.TxProtocol,
		pubsub.ChainGossipHandler(syncHandler, app.txHandler.HandleGossipTransaction),
	)
	app.host.Register(
		pubsub.BlockCertify,
		pubsub.ChainGossipHandler(syncHandler, app.certifier.HandleCertifyMessage),
	)
	app.host.Register(
		pubsub.MalfeasanceProof,
		pubsub.ChainGossipHandler(atxSyncHandler, malfeasanceHandler.HandleMalfeasanceProof),
	)

	app.proposalBuilder = proposalBuilder
	app.proposalListener = proposalListener
	app.mesh = msh
	app.syncer = newSyncer
	app.svm = state
	app.atxBuilder = atxBuilder
	app.nipostBuilder = nipostBuilder
	app.atxHandler = atxHandler
	app.poetDb = poetDb
	app.fetcher = fetcher
	app.beaconProtocol = beaconProtocol
	app.tortoise = trtl
	if !app.Config.TIME.Peersync.Disable {
		app.ptimesync = peersync.New(
			app.host,
			app.host,
			peersync.WithLog(app.addLogger(TimeSyncLogger, lg)),
			peersync.WithConfig(app.Config.TIME.Peersync),
		)
	}
	if err := app.host.Start(); err != nil {
		return err
	}
	return nil
}

func (app *App) launchStandalone(ctx context.Context) error {
	if !app.Config.Standalone {
		return nil
	}
	if len(app.Config.PoETServers) != 1 {
		return fmt.Errorf(
			"to launch in a standalone mode provide single local address for poet: %v",
			app.Config.PoETServers,
		)
	}
	value := types.Beacon{}
	genesis := app.Config.Genesis.GenesisID()
	copy(value[:], genesis[:])
	epoch := types.GetEffectiveGenesis().GetEpoch() + 1
	app.log.With().Warning("using standalone mode for bootstrapping beacon",
		log.Uint32("epoch", epoch.Uint32()),
		log.Stringer("beacon", value),
	)
	if err := app.beaconProtocol.UpdateBeacon(epoch, value); err != nil {
		return fmt.Errorf("update standalone beacon: %w", err)
	}
	cfg := server.DefaultConfig()
	cfg.PoetDir = filepath.Join(app.Config.DataDir(), "poet")

	parsed, err := url.Parse(app.Config.PoETServers[0])
	if err != nil {
		return err
	}
	cfg.RawRESTListener = parsed.Host
	cfg.RawRPCListener = parsed.Hostname() + ":0"
	cfg.Genesis.UnmarshalFlag(app.Config.Genesis.GenesisTime)
	cfg.Round.EpochDuration = app.Config.LayerDuration * time.Duration(app.Config.LayersPerEpoch)
	cfg.Round.CycleGap = app.Config.POET.CycleGap
	cfg.Round.PhaseShift = app.Config.POET.PhaseShift
	server.SetupConfig(cfg)

	srv, err := server.New(ctx, *cfg)
	if err != nil {
		return fmt.Errorf("init poet server: %w", err)
	}
	app.log.With().Warning("launching poet in standalone mode", log.Any("config", cfg))
	app.eg.Go(func() error {
		if err := srv.Start(ctx); err != nil {
			app.log.With().Error("poet server failed", log.Err(err))
			return err
		}
		return srv.Close()
	})
	return nil
}

func (app *App) listenToUpdates(ctx context.Context) {
	app.eg.Go(func() error {
		ch, err := app.updater.Subscribe()
		if err != nil {
			app.errCh <- err
			return nil
		}
		if err := app.updater.Start(); err != nil {
			app.errCh <- err
			return nil
		}
		for {
			select {
			case <-ctx.Done():
				return nil
			case update, ok := <-ch:
				if !ok {
					return nil
				}
				if update.Data.Beacon != types.EmptyBeacon {
					if err := app.beaconProtocol.UpdateBeacon(update.Data.Epoch, update.Data.Beacon); err != nil {
						app.errCh <- err
						return nil
					}
				}
				if len(update.Data.ActiveSet) > 0 {
					epoch := update.Data.Epoch
					set := update.Data.ActiveSet
					sort.Slice(set, func(i, j int) bool {
						return bytes.Compare(set[i].Bytes(), set[j].Bytes()) < 0
					})
					id := types.ATXIDList(set).Hash()
					activeSet := &types.EpochActiveSet{
						Epoch: epoch,
						Set:   set,
					}
					activesets.Add(app.db, id, activeSet)

					app.hOracle.UpdateActiveSet(epoch, set)
					app.proposalBuilder.UpdateActiveSet(epoch, set)

					app.eg.Go(func() error {
						if err := atxsync.Download(
							ctx,
							10*time.Second,
							app.addLogger(SyncLogger, app.log).Zap(),
							app.db,
							app.fetcher,
							set,
						); err != nil {
							app.errCh <- err
						}
						return nil
					})
				}
			}
		}
	})
}

func (app *App) startServices(ctx context.Context) error {
	if err := app.fetcher.Start(); err != nil {
		return fmt.Errorf("start fetcher: %w", err)
	}
	app.syncer.Start()
	app.beaconProtocol.Start(ctx)

	app.blockGen.Start(ctx)
	app.certifier.Start(ctx)
	app.eg.Go(func() error {
		return app.proposalBuilder.Run(ctx)
	})

	if app.Config.SMESHING.CoinbaseAccount != "" {
		coinbaseAddr, err := types.StringToAddress(app.Config.SMESHING.CoinbaseAccount)
		if err != nil {
			return fmt.Errorf(
				"parse CoinbaseAccount address on start `%s`: %w",
				app.Config.SMESHING.CoinbaseAccount,
				err,
			)
		}
		if err := app.atxBuilder.StartSmeshing(coinbaseAddr); err != nil {
			return fmt.Errorf("start smeshing: %w", err)
		}
	}

	if app.Config.SMESHING.Start {
		if app.Config.SMESHING.CoinbaseAccount == "" {
			return fmt.Errorf("smeshing enabled but no coinbase account provided")
		}
		if err := app.postSupervisor.Start(app.Config.SMESHING.Opts); err != nil {
			return fmt.Errorf("start post service: %w", err)
		}
	} else {
		app.log.Info("smeshing not started, waiting to be triggered via smesher api")
	}

	if app.ptimesync != nil {
		app.ptimesync.Start()
	}

	if app.updater != nil {
		app.listenToUpdates(ctx)
	}
	return nil
}

func (app *App) initService(
	ctx context.Context,
	svc grpcserver.Service,
) (grpcserver.ServiceAPI, error) {
	switch svc {
	case grpcserver.Debug:
		return grpcserver.NewDebugService(app.db, app.conState, app.host, app.hOracle), nil
	case grpcserver.GlobalState:
		return grpcserver.NewGlobalStateService(app.mesh, app.conState), nil
	case grpcserver.Mesh:
		return grpcserver.NewMeshService(
			app.cachedDB,
			app.mesh,
			app.conState,
			app.clock,
			app.Config.LayersPerEpoch,
			app.Config.Genesis.GenesisID(),
			app.Config.LayerDuration,
			app.Config.LayerAvgSize,
			uint32(app.Config.TxsPerProposal),
		), nil
	case grpcserver.Node:
		return grpcserver.NewNodeService(
			app.host,
			app.mesh,
			app.clock,
			app.syncer,
			cmd.Version,
			cmd.Commit,
		), nil
	case grpcserver.Admin:
		return grpcserver.NewAdminService(app.db, app.Config.DataDir(), app.host), nil
	case grpcserver.Smesher:
		return grpcserver.NewSmesherService(
			app.atxBuilder,
			app.postSupervisor,
			app.Config.API.SmesherStreamInterval,
			app.Config.SMESHING.Opts,
		), nil
	case grpcserver.Post:
		return app.grpcPostService, nil
	case grpcserver.Transaction:
		return grpcserver.NewTransactionService(
			app.db,
			app.host,
			app.mesh,
			app.conState,
			app.syncer,
			app.txHandler,
		), nil
	case grpcserver.Activation:
		return grpcserver.NewActivationService(
			app.cachedDB,
			types.ATXID(app.Config.Genesis.GoldenATX()),
		), nil
	}
	return nil, fmt.Errorf("unknown service %s", svc)
}

func (app *App) startAPIServices(ctx context.Context) error {
	logger := app.addLogger(GRPCLogger, app.log)
	grpczap.SetGrpcLoggerV2(grpclog, logger.Zap())
	var (
		// TODO(mafa): instead of checking for uniqueness of services across endpoints
		// check uniqueness per endpoint and make them singletons
		unique        = map[grpcserver.Service]struct{}{}
		public        []grpcserver.ServiceAPI
		private       []grpcserver.ServiceAPI
		authenticated []grpcserver.ServiceAPI
	)

	// check services for uniques across all endpoints
	for _, svc := range app.Config.API.PublicServices {
		if _, exists := unique[svc]; exists {
			return fmt.Errorf("can't start more than one %s", svc)
		}
		gsvc, err := app.initService(ctx, svc)
		if err != nil {
			return err
		}
		logger.Info("registering public service %s", svc)
		public = append(public, gsvc)
		unique[svc] = struct{}{}
	}
	for _, svc := range app.Config.API.PrivateServices {
		if _, exists := unique[svc]; exists {
			return fmt.Errorf("can't start more than one %s", svc)
		}
		gsvc, err := app.initService(ctx, svc)
		if err != nil {
			return err
		}
		logger.Info("registering private service %s", svc)
		private = append(private, gsvc)
		unique[svc] = struct{}{}
	}
	for _, svc := range app.Config.API.TLSServices {
		gsvc, err := app.initService(ctx, svc)
		if err != nil {
			return err
		}
		logger.Info("registering authenticated service %s", svc)
		authenticated = append(authenticated, gsvc)
		unique[svc] = struct{}{}
	}

	// start servers if at least one endpoint is defined for them
	if len(public) > 0 {
		var err error
		app.grpcPublicServer, err = grpcserver.NewPublic(logger.Zap(), app.Config.API, public)
		if err != nil {
			return err
		}
		if err := app.grpcPublicServer.Start(); err != nil {
			return err
		}
	}
	if len(private) > 0 {
		var err error
		app.grpcPrivateServer, err = grpcserver.NewPrivate(logger.Zap(), app.Config.API, private)
		if err != nil {
			return err
		}
		if err := app.grpcPrivateServer.Start(); err != nil {
			return err
		}
	}
	if len(authenticated) > 0 && app.Config.API.TLSListener != "" {
		var err error
		app.grpcTLSServer, err = grpcserver.NewTLS(logger.Zap(), app.Config.API, authenticated)
		if err != nil {
			return err
		}
		if err := app.grpcTLSServer.Start(); err != nil {
			return err
		}
	}

	if len(app.Config.API.JSONListener) > 0 {
		if len(public) == 0 {
			return fmt.Errorf("start json server without public services")
		}
		app.jsonAPIServer = grpcserver.NewJSONHTTPServer(
			app.Config.API.JSONListener,
			logger.Zap().Named("JSON"),
		)
		if err := app.jsonAPIServer.StartService(ctx, public...); err != nil {
			return fmt.Errorf("start listen server: %w", err)
		}
	}
	return nil
}

func (app *App) stopServices(ctx context.Context) {
	if app.jsonAPIServer != nil {
		if err := app.jsonAPIServer.Shutdown(ctx); err != nil {
			app.log.With().Error("error stopping json gateway server", log.Err(err))
		}
	}

	if app.grpcPublicServer != nil {
		app.log.Info("stopping public grpc service")
		app.grpcPublicServer.Close() // err is always nil
	}
	if app.grpcPrivateServer != nil {
		app.log.Info("stopping private grpc service")
		app.grpcPrivateServer.Close() // err is always nil
	}
	if app.grpcTLSServer != nil {
		app.log.Info("stopping tls grpc service")
		app.grpcTLSServer.Close() // err is always nil
	}

	if app.updater != nil {
		app.log.Info("stopping updater")
		app.updater.Close()
	}

	if app.clock != nil {
		app.clock.Close()
	}

	if app.beaconProtocol != nil {
		app.beaconProtocol.Close()
	}

	if app.atxBuilder != nil {
		app.atxBuilder.StopSmeshing(false)
	}

	if app.postVerifier != nil {
		app.postVerifier.Close()
	}

	if app.hare3 != nil {
		app.hare3.Stop()
	}

	if app.blockGen != nil {
		app.blockGen.Stop()
	}

	if app.certifier != nil {
		app.certifier.Stop()
	}

	if app.fetcher != nil {
		app.fetcher.Stop()
	}

	if app.syncer != nil {
		app.syncer.Close()
	}

	if app.postSupervisor != nil {
		if err := app.postSupervisor.Stop(false); err != nil {
			app.log.With().Error("error stopping local post service", log.Err(err))
		}
	}

	if app.ptimesync != nil {
		app.ptimesync.Stop()
		app.log.Debug("peer timesync stopped")
	}

	if app.host != nil {
		if err := app.host.Stop(); err != nil {
			app.log.With().Warning("p2p host exited with error", log.Err(err))
		}
	}
	if app.db != nil {
		if err := app.db.Close(); err != nil {
			app.log.With().Warning("db exited with error", log.Err(err))
		}
	}
	if app.dbMetrics != nil {
		app.dbMetrics.Close()
	}
	if app.localDB != nil {
		if err := app.localDB.Close(); err != nil {
			app.log.With().Warning("local db exited with error", log.Err(err))
		}
	}

	if app.pprofService != nil {
		if err := app.pprofService.Close(); err != nil {
			app.log.With().Warning("pprof service exited with error", log.Err(err))
		}
	}
	if app.profilerService != nil {
		if err := app.profilerService.Stop(); err != nil {
			app.log.With().Warning("profiler service exited with error", log.Err(err))
		}
	}

	events.CloseEventReporter()
	// SetGrpcLogger unfortunately is global
	// this ensures that a test-logger isn't used after the app shuts down
	// by e.g. a grpc connection to the node that is still open - like in TestSpacemeshApp_NodeService
	grpczap.SetGrpcLoggerV2(grpclog, log.NewNop().Zap())
}

// LoadOrCreateEdSigner either loads a previously created ed identity for the node or creates a new one if not exists.
func (app *App) LoadOrCreateEdSigner() (*signing.EdSigner, error) {
	filename := filepath.Join(app.Config.SMESHING.Opts.DataDir, edKeyFileName)
	app.log.Info("Looking for identity file at `%v`", filename)

	var data []byte
	if len(app.Config.TestConfig.SmesherKey) > 0 {
		app.log.With().Error("!!!TESTING!!! using pre-configured smesher key")
		data = []byte(app.Config.TestConfig.SmesherKey)
	} else {
		var err error
		data, err = os.ReadFile(filename)
		if err != nil {
			if !os.IsNotExist(err) {
				return nil, fmt.Errorf("failed to read identity file: %w", err)
			}

			app.log.Info("Identity file not found. Creating new identity...")

			edSgn, err := signing.NewEdSigner(
				signing.WithPrefix(app.Config.Genesis.GenesisID().Bytes()),
			)
			if err != nil {
				return nil, fmt.Errorf("failed to create identity: %w", err)
			}
			if err := os.MkdirAll(filepath.Dir(filename), 0o700); err != nil {
				return nil, fmt.Errorf("failed to create directory for identity file: %w", err)
			}

			err = os.WriteFile(filename, []byte(hex.EncodeToString(edSgn.PrivateKey())), 0o600)
			if err != nil {
				return nil, fmt.Errorf("failed to write identity file: %w", err)
			}

			app.log.With().Info("created new identity", edSgn.PublicKey())
			return edSgn, nil
		}
	}
	dst := make([]byte, signing.PrivateKeySize)
	n, err := hex.Decode(dst, data)
	if err != nil {
		return nil, fmt.Errorf("decoding private key: %w", err)
	}
	if n != signing.PrivateKeySize {
		return nil, fmt.Errorf("invalid key size %d/%d", n, signing.PrivateKeySize)
	}
	edSgn, err := signing.NewEdSigner(
		signing.WithPrivateKey(dst),
		signing.WithPrefix(app.Config.Genesis.GenesisID().Bytes()),
	)
	if err != nil {
		return nil, fmt.Errorf("failed to construct identity from data file: %w", err)
	}

	app.log.Info("Loaded existing identity; public key: %v", edSgn.PublicKey())
	return edSgn, nil
}

func (app *App) setupDBs(ctx context.Context, lg log.Log) error {
	dbPath := app.Config.DataDir()
	if err := os.MkdirAll(dbPath, os.ModePerm); err != nil {
		return fmt.Errorf("failed to create %s: %w", dbPath, err)
	}
	migrations, err := sql.StateMigrations()
	if err != nil {
		return fmt.Errorf("failed to load migrations: %w", err)
	}
	sqlDB, err := sql.Open("file:"+filepath.Join(dbPath, dbFile),
		sql.WithMigrations(migrations),
		sql.WithConnections(app.Config.DatabaseConnections),
		sql.WithLatencyMetering(app.Config.DatabaseLatencyMetering),
		sql.WithV5Migration(util.ExtractActiveSet),
	)
	if err != nil {
		return fmt.Errorf("open sqlite db %w", err)
	}
	app.db = sqlDB
	if app.Config.CollectMetrics && app.Config.DatabaseSizeMeteringInterval != 0 {
		app.dbMetrics = dbmetrics.NewDBMetricsCollector(
			ctx,
			app.db,
			app.addLogger(StateDbLogger, lg),
			app.Config.DatabaseSizeMeteringInterval,
		)
	}
	start := time.Now()
	data, err := atxsdata.Warm(
		app.db,
		atxsdata.WithCapacityFromLayers(app.Config.Tortoise.WindowSize, app.Config.LayersPerEpoch),
	)
	if err != nil {
		return err
	}
	app.atxsdata = data
	app.log.With().Info("cache warmup", log.Duration("duration", time.Since(start)))
	app.cachedDB = datastore.NewCachedDB(sqlDB, app.addLogger(CachedDBLogger, lg),
		datastore.WithConfig(app.Config.Cache),
		datastore.WithConsensusCache(data),
	)
	migrations, err = sql.LocalMigrations()
	if err != nil {
		return fmt.Errorf("load local migrations: %w", err)
	}
	localDB, err := localsql.Open("file:"+filepath.Join(dbPath, localDbFile),
		sql.WithMigrations(migrations),
		sql.WithMigration(localsql.New0001Migration(app.Config.SMESHING.Opts.DataDir)),
		sql.WithMigration(localsql.New0002Migration(app.Config.SMESHING.Opts.DataDir)),
		sql.WithConnections(app.Config.DatabaseConnections),
	)
	if err != nil {
		return fmt.Errorf("open sqlite db %w", err)
	}
	app.localDB = localDB
	return nil
}

// Start starts the Spacemesh node and initializes all relevant services according to command line arguments provided.
func (app *App) Start(ctx context.Context) error {
	err := app.startSynchronous(ctx)
	if err != nil {
		app.log.With().Error("failed to start App", log.Err(err))
		return err
	}
	defer events.ReportError(events.NodeError{
		Msg:   "node is shutting down",
		Level: zapcore.InfoLevel,
	})
	// TODO: pass app.eg to components and wait for them collectively
	if app.ptimesync != nil {
		app.eg.Go(func() error {
			app.errCh <- app.ptimesync.Wait()
			return nil
		})
	}
	// app blocks until it receives a signal to exit
	// this signal may come from the node or from sig-abort (ctrl-c)
	select {
	case <-ctx.Done():
		return nil
	case err = <-app.errCh:
		return err
	}
}

func (app *App) startSynchronous(ctx context.Context) (err error) {
	// notify anyone who might be listening that the app has finished starting.
	// this can be used by, e.g., app tests.
	defer close(app.started)

	// Create a contextual logger for local usage (lower-level modules will create their own contextual loggers
	// using context passed down to them)
	logger := app.log.WithContext(ctx)

	hostname, err := os.Hostname()
	if err != nil {
		return fmt.Errorf("error reading hostname: %w", err)
	}

	logger.With().Info("starting spacemesh",
		log.String("data-dir", app.Config.DataDir()),
		log.String("post-dir", app.Config.SMESHING.Opts.DataDir),
		log.String("hostname", hostname),
	)

	if err := os.MkdirAll(app.Config.DataDir(), 0o700); err != nil {
		return fmt.Errorf(
			"data-dir %s not found or could not be created: %w",
			app.Config.DataDir(),
			err,
		)
	}

	/* Setup monitoring */
	app.errCh = make(chan error, 100)
	if app.Config.PprofHTTPServer {
		logger.Info("starting pprof server")
		app.pprofService = &http.Server{Addr: ":6060"}
		app.eg.Go(func() error {
			if err := app.pprofService.ListenAndServe(); err != nil {
				app.errCh <- fmt.Errorf("cannot start pprof http server: %w", err)
			}
			return nil
		})
	}

	if app.Config.ProfilerURL != "" {
		app.profilerService, err = pyroscope.Start(pyroscope.Config{
			ApplicationName: app.Config.ProfilerName,
			// app.Config.ProfilerURL should be the pyroscope server address
			// TODO: AuthToken? no need right now since server isn't public
			ServerAddress: app.Config.ProfilerURL,
			// by default all profilers are enabled,
		})
		if err != nil {
			return fmt.Errorf("cannot start profiling client: %w", err)
		}
	}

	lg := logger.Named(app.edSgn.NodeID().ShortString()).WithFields(app.edSgn.NodeID())

	/* Initialize all protocol services */

	gTime, err := time.Parse(time.RFC3339, app.Config.Genesis.GenesisTime)
	if err != nil {
		return fmt.Errorf("cannot parse genesis time %s: %w", app.Config.Genesis.GenesisTime, err)
	}
	app.clock, err = timesync.NewClock(
		timesync.WithLayerDuration(app.Config.LayerDuration),
		timesync.WithTickInterval(1*time.Second),
		timesync.WithGenesisTime(gTime),
		timesync.WithLogger(app.addLogger(ClockLogger, lg)),
	)
	if err != nil {
		return fmt.Errorf("cannot create clock: %w", err)
	}

	lg.Info("initializing p2p services")

	cfg := app.Config.P2P
	cfg.DataDir = filepath.Join(app.Config.DataDir(), "p2p")
	p2plog := app.addLogger(P2PLogger, lg)
	// if addLogger won't add a level we will use a default 0 (info).
	cfg.LogLevel = app.getLevel(P2PLogger)
	prologue := fmt.Sprintf("%x-%v",
		app.Config.Genesis.GenesisID(),
		types.GetEffectiveGenesis(),
	)
	// Prevent testnet nodes from working on the mainnet, but
	// don't use the network cookie on mainnet as this technique
	// may be replaced later
	nc := handshake.NoNetworkCookie
	if !onMainNet(app.Config) {
		nc = handshake.NetworkCookie(prologue)
	}
	app.host, err = p2p.New(ctx, p2plog, cfg, []byte(prologue), nc,
		p2p.WithNodeReporter(events.ReportNodeStatusUpdate),
	)
	if err != nil {
		return fmt.Errorf("initialize p2p host: %w", err)
	}

	if err := app.setupDBs(ctx, lg); err != nil {
		return err
	}
	if err := app.initServices(ctx); err != nil {
		return fmt.Errorf("init services: %w", err)
	}

	if app.Config.CollectMetrics {
		metrics.StartMetricsServer(app.Config.MetricsPort)
	}

	if app.Config.PublicMetrics.MetricsURL != "" {
		id := hash.Sum([]byte(app.host.ID()))
		metrics.StartPushingMetrics(
			app.Config.PublicMetrics.MetricsURL,
			app.Config.PublicMetrics.MetricsPushUser,
			app.Config.PublicMetrics.MetricsPushPass,
			app.Config.PublicMetrics.MetricsPushHeader,
			app.Config.PublicMetrics.MetricsPushPeriod,
			types.Hash32(id).ShortString(), app.Config.Genesis.GenesisID().ShortString())
	}

	if err := app.startServices(ctx); err != nil {
		return fmt.Errorf("start services: %w", err)
	}

	// need post verifying service to start first
	app.preserveAfterRecovery(ctx)

	if err := app.startAPIServices(ctx); err != nil {
		return err
	}

	if err := app.launchStandalone(ctx); err != nil {
		return err
	}

	events.SubscribeToLayers(app.clock)
	app.log.Info("app started")

	return nil
}

func (app *App) preserveAfterRecovery(ctx context.Context) {
	if app.preserve == nil {
		app.log.Info("no need to preserve data after recovery")
		return
	}
	for i, poetProof := range app.preserve.Proofs {
		encoded, err := codec.Encode(poetProof)
		if err != nil {
			app.log.With().Error("failed to encode poet proof after checkpoint",
				log.Stringer("atx id", app.preserve.Deps[i].ID()),
				log.Object("poet proof", poetProof),
				log.Err(err),
			)
			continue
		}
		hash := app.preserve.Deps[i].GetPoetProofRef()
		if err := app.poetDb.ValidateAndStoreMsg(ctx, hash, p2p.NoPeer, encoded); err != nil {
			app.log.With().Error("failed to preserve poet proof after checkpoint",
				log.Stringer("atx id", app.preserve.Deps[i].ID()),
				log.String("poet proof ref", hash.ShortString()),
				log.Err(err),
			)
			continue
		}
		app.log.With().Info("preserved poet proof after checkpoint",
			log.Stringer("atx id", app.preserve.Deps[i].ID()),
			log.String("poet proof ref", hash.ShortString()),
		)
	}
	for _, vatx := range app.preserve.Deps {
		encoded, err := codec.Encode(vatx)
		if err != nil {
			app.log.With().Error("failed to encode atx after checkpoint",
				log.Inline(vatx),
				log.Err(err),
			)
			continue
		}
		if err := app.atxHandler.HandleSyncedAtx(ctx, vatx.ID().Hash32(), p2p.NoPeer, encoded); err != nil {
			app.log.With().Error("failed to preserve atx after checkpoint",
				log.Inline(vatx),
				log.Err(err),
			)
			continue
		}
		app.log.With().Info("preserved atx after checkpoint",
			log.Inline(vatx),
		)
	}
}

func (app *App) Host() *p2p.Host {
	return app.host
}

type layerFetcher struct {
	system.Fetcher
}

func decodeLoggers(cfg config.LoggerConfig) (map[string]string, error) {
	rst := map[string]string{}
	if err := mapstructure.Decode(cfg, &rst); err != nil {
		return nil, fmt.Errorf("mapstructure decode: %w", err)
	}
	return rst, nil
}

type tortoiseWeakCoin struct {
	db       sql.Executor
	tortoise system.Tortoise
}

func (w tortoiseWeakCoin) Set(lid types.LayerID, value bool) error {
	if err := layers.SetWeakCoin(w.db, lid, value); err != nil {
		return err
	}
	w.tortoise.OnWeakCoin(lid, value)
	return nil
}

func onMainNet(conf *config.Config) bool {
	return conf.Genesis.GenesisTime == config.MainnetConfig().Genesis.GenesisTime
}<|MERGE_RESOLUTION|>--- conflicted
+++ resolved
@@ -905,7 +905,6 @@
 	}
 
 	app.grpcPostService = grpcserver.NewPostService(app.addLogger(PostServiceLogger, lg).Zap())
-<<<<<<< HEAD
 
 	poetClients := make([]activation.PoetClient, 0, len(app.Config.PoETServers))
 	for _, address := range app.Config.PoETServers {
@@ -919,8 +918,7 @@
 		}
 		poetClients = append(poetClients, client)
 	}
-=======
->>>>>>> eb558947
+
 	nipostBuilder, err := activation.NewNIPostBuilder(
 		poetDb,
 		app.grpcPostService,
