package node

import (
	"context"
	"encoding/binary"
	"path/filepath"
	"testing"
	"time"

	pubsub "github.com/libp2p/go-libp2p-pubsub"
	pubsubpb "github.com/libp2p/go-libp2p-pubsub/pb"
	"github.com/libp2p/go-libp2p/core/network"
	"github.com/libp2p/go-libp2p/core/peer"
	"github.com/libp2p/go-libp2p/core/protocol"
	varint "github.com/multiformats/go-varint"
	"github.com/stretchr/testify/require"
	"golang.org/x/sync/errgroup"

	"github.com/spacemeshos/go-spacemesh/codec"
	"github.com/spacemeshos/go-spacemesh/common/types"
	"github.com/spacemeshos/go-spacemesh/config"
	"github.com/spacemeshos/go-spacemesh/log/logtest"
	ps "github.com/spacemeshos/go-spacemesh/p2p/pubsub"
)

func TestPeerDisconnectForMessageResultValidationReject(t *testing.T) {
	ctx, cancel := context.WithCancel(context.Background())
	defer cancel()

	l := logtest.New(t)

	// Make 2 node instances
	conf1 := config.DefaultTestConfig()
	conf1.DataDirParent = t.TempDir()
	conf1.FileLock = filepath.Join(conf1.DataDirParent, "LOCK")
	conf1.P2P.Listen = "/ip4/127.0.0.1/tcp/0"
	// We setup the api to listen on an OS assigned port, which avoids the second instance getting stuck when
	conf1.API.PublicListener = "0.0.0.0:0"
	conf1.API.PrivateListener = "0.0.0.0:0"
<<<<<<< HEAD
	app1 := NewApp(t, &conf1, l)

=======
	app1, err := NewApp(&conf1)
	require.NoError(t, err)
>>>>>>> b23bc526
	conf2 := config.DefaultTestConfig()

	// We need to copy the genesis config to ensure that both nodes share the
	// same gnenesis ID, otherwise they will not be able to connect to each
	// other.
	*conf2.Genesis = *conf1.Genesis
	conf2.DataDirParent = t.TempDir()
	conf2.FileLock = filepath.Join(conf2.DataDirParent, "LOCK")
	conf2.P2P.Listen = "/ip4/127.0.0.1/tcp/0"
	conf2.API.PublicListener = "0.0.0.0:0"
	conf2.API.PrivateListener = "0.0.0.0:0"
<<<<<<< HEAD
	app2 := NewApp(t, &conf2, l)
=======
	app2, err := NewApp(&conf2)
	require.NoError(t, err)
>>>>>>> b23bc526

	types.SetLayersPerEpoch(conf1.LayersPerEpoch)
	t.Cleanup(func() {
		app1.Cleanup(ctx)
		app2.Cleanup(ctx)
	})
	g, grpContext := errgroup.WithContext(ctx)
	g.Go(func() error {
		return app1.Start(grpContext)
	})
	<-app1.Started()
	g.Go(func() error {
		return app2.Start(grpContext)
	})
	<-app2.Started()

	// Connect app2 to app1
	err := app2.Host().Connect(context.Background(), peer.AddrInfo{
		ID:    app1.Host().ID(),
		Addrs: app1.Host().Addrs(),
	})
	require.NoError(t, err)

	conns := app2.Host().Network().ConnsToPeer(app1.Host().ID())
	require.Equal(t, 1, len(conns))

	// Wait for streams to be established, one outbound and one inbound.
	require.Eventually(t, func() bool {
		return len(conns[0].GetStreams()) == 2
	}, time.Second*5, time.Millisecond*50)

	s := getStream(conns[0], pubsub.GossipSubID_v11, network.DirOutbound)

	require.True(t, app1.syncer.IsSynced(ctx))
	require.True(t, app2.syncer.IsSynced(ctx))

	protocol := ps.ProposalProtocol
	// Send a message that doesn't result in ValidationReject.
	p := types.Proposal{}
	bytes, err := codec.Encode(&p)
	require.NoError(t, err)
	m := &pubsubpb.Message{
		Data:  bytes,
		Topic: &protocol,
	}
	err = writeRpc(rpcWithMessages(m), s)
	require.NoError(t, err)

	// Verify that connections remain up
	for i := 0; i < 5; i++ {
		conns := app2.Host().Network().ConnsToPeer(app1.Host().ID())
		require.Equal(t, 1, len(conns))
		time.Sleep(100 * time.Millisecond)
	}

	// Send message that results in ValidationReject
	m = &pubsubpb.Message{
		Data:  make([]byte, 20),
		Topic: &protocol,
	}
	err = writeRpc(rpcWithMessages(m), s)
	require.NoError(t, err)

	// Wait for connection to be dropped
	require.Eventually(t, func() bool {
		return len(app2.Host().Network().ConnsToPeer(app1.Host().ID())) == 0
	}, time.Second*15, time.Millisecond*200)

	// Stop the nodes by canceling the context
	cancel()
	// Wait for nodes to finish
	require.NoError(t, g.Wait())
}

func getStream(c network.Conn, p protocol.ID, dir network.Direction) network.Stream {
	for _, s := range c.GetStreams() {
		if s.Protocol() == p && s.Stat().Direction == dir {
			return s
		}
	}
	return nil
}

func rpcWithMessages(msgs ...*pubsubpb.Message) *pubsub.RPC {
	return &pubsub.RPC{RPC: pubsubpb.RPC{Publish: msgs}}
}

func writeRpc(rpc *pubsub.RPC, s network.Stream) error {
	size := uint64(rpc.Size())

	buf := make([]byte, varint.UvarintSize(size)+int(size))

	n := binary.PutUvarint(buf, size)
	_, err := rpc.MarshalTo(buf[n:])
	if err != nil {
		return err
	}

	_, err = s.Write(buf)
	return err
}<|MERGE_RESOLUTION|>--- conflicted
+++ resolved
@@ -37,13 +37,7 @@
 	// We setup the api to listen on an OS assigned port, which avoids the second instance getting stuck when
 	conf1.API.PublicListener = "0.0.0.0:0"
 	conf1.API.PrivateListener = "0.0.0.0:0"
-<<<<<<< HEAD
 	app1 := NewApp(t, &conf1, l)
-
-=======
-	app1, err := NewApp(&conf1)
-	require.NoError(t, err)
->>>>>>> b23bc526
 	conf2 := config.DefaultTestConfig()
 
 	// We need to copy the genesis config to ensure that both nodes share the
@@ -55,12 +49,7 @@
 	conf2.P2P.Listen = "/ip4/127.0.0.1/tcp/0"
 	conf2.API.PublicListener = "0.0.0.0:0"
 	conf2.API.PrivateListener = "0.0.0.0:0"
-<<<<<<< HEAD
 	app2 := NewApp(t, &conf2, l)
-=======
-	app2, err := NewApp(&conf2)
-	require.NoError(t, err)
->>>>>>> b23bc526
 
 	types.SetLayersPerEpoch(conf1.LayersPerEpoch)
 	t.Cleanup(func() {
